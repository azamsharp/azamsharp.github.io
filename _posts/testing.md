# Building Large-Scale Apps with SwiftUI: A Guide to Modular Architecture

In one of my previous articles, I mentioned that how I am using MV Pattern for building my client/server SwiftUI applications. 

## Modular Architecture 

## Screens vs Views 

When I was working with Flutter, I observed a common pattern for organizing the widgets. Flutter developers were separating the widgets based on whether the widgets represents an entire screen of just a reusable control. For example

Since React, Flutter and SwiftUI are extremely similar in nature we can apply the same principles when building SwiftUI applications. 

For example when displaying details of a movie, instead of calling that view MovieDetailView, you can call it MovieDetailScreen. This will make it clear that the detail view is an actual screen and not some reusable child view. Here are few more examples. 

**Screens** 
- MovieDetailView 
- HomeScreen 
- LoginScreen
- RegisterScreen 
- SettingsScreen 

**Views** 
- RatingsView 
- MessageView 
- ReminderListView
- ReminderCellView 

I find that it is always a good idea to keep a close eye on our friendly neighbors React and Flutter. You never know what ideas you will bring from other declarative frameworks into SwiftUI. 

## Understanding the Architecture 

The main idea behind the MV Pattern is to allow views directly talk to the model. This eliminate the need for creating unnecessary layer of view models for each view, which simply contribute to the size of the project instead of providing any benefits.  

> In SwiftUI, view is similar to Component in React or Widget in Flutter. This means, it is not only used for displaying data but can also handle binding capabilities. **The View in SwiftUI is also a View Model.**. Keep in mind that if you plan to put all the logic in your views then check out Container Pattern. MV Pattern is not the same as Container Pattern. 

Apple has shown MV pattern in several places with different flavors. This includes Fruta, FoodTruck and ScrumDinger applications. My focus for this article is on client/server applications as they are one of the most common types of iOS applications. 

In WWDC 2020 talk titled "Data Essentials in SwiftUI" Apple presented the following diagram. 

![ObservableObject as the data dependency surface](/images/single-source.png)

The main idea is to provide view access to a single layer that serves as source of truth and allows access to all the entities in the application.

Apple demonstrated this approach in their talk titled
**"Use Xcode for server-side development"**. The screenshot from the talk is shown below. 

![Use Xcode for server-side development](/images/xcode-server.png)

[Use Xcode for server-side development](https://developer.apple.com/videos/play/wwdc2022/110360/)

Apart from the WWDC video, Apple also demonstrated this technique in their Fruta and FoodTruck applications, although in their sample apps they did not use a network layer.  

Here is the updated diagram to supporting networking layer.  

![Aggregate Root](/images/aggregate-model-updated.001.jpeg)

> I know what you are thinking. Are we going to take advice based on Apple's code samples blindly? No! Never take any advice blindly. Always invest time and research the advantages and disadvantages of each approach. I have evaluated many different techniques and patterns and found this to be the best and simplest option when building client/server apps using SwiftUI. **Do your research!**  

Based on Apple's recommendation in their WWDC videos and code samples, I have been implementing a single aggregate model, which holds the entire state of the application. For small and medium sized apps, a single aggregate model might be enough. For complicated apps, you can have multiple aggregate models which will group related entities together. Multiple aggregate models are discussed later in the article. 

> Keep in mind that this article is about client/server apps. If you are using Core Data or anything else then you will have to do your research. For purely Core Data apps, I have been experimenting with Active Record Pattern. You can read about it [here](https://azamsharp.com/2023/01/30/active-record-pattern-swiftui-core-data.html). 

The implementation of my aggregate model is shown below: 

``` swift 
class StoreModel: ObservableObject {
    
    private var storeHTTPClient: StoreHTTPClient
    
    init(storeHTTPClient: StoreHTTPClient) {
        self.storeHTTPClient = storeHTTPClient
    }
    
    @Published var products: [Product] = []
    @Published var categories: [Category] = []
    
    func addProduct(_ product: Product) {
        // storeHTTPClient.addProduct(product)
    }
    
    func populateProducts() async throws {
        self.products = try await storeHTTPClient.loadProducts()
    }
}
```

> In Domain-Driven Design (DDD), an aggregate is a cluster of related objects that are treated as a single unit of work for the purpose of data consistency and transactional boundaries. An aggregate model, then, is a representation of an aggregate in code, typically as a class or group of classes.

```StoreModel``` is an aggregate model that centralizes all the data for the application. Views communicate directly with the StoreModel to perform queries and persistence operations. StoreModel also utilizes ```StoreHTTPClient```, which is used to perform network operations. StoreHTTPClient is a stateless network layer. This means it can be used in other parts of the application that are not SwiftUI, meaning UIKit. 

StoreModel can be used in a variety of different ways. You can use StoreModel as a @StateObject if you only want the data available to a particular view and if you want to tie the life of the object with the life of the view. But quite often I find myself adding StoreModel to @EnvironmentObject so that it can be available in the injected view and all its sub views.   

``` swift 
@main
struct StoreAppApp: App {
    var body: some Scene {
        WindowGroup {
            ContentView()
                .environmentObject(StoreModel(client: StoreHTTPClient()))
            
        }
    }
}
```

Now, you can use the ```StoreModel``` as shown in the implementation below. 

``` swift 
struct ContentView: View {

    @EnvironmentObject private var model: StoreModel
    
    var body: some View {
        ProductListView(products: model.products)
            .task {
                do {
                    try await model.populateProducts()
                } catch {
                    print(error.localizedDescription)
                }
            }
    }
}
```

> You might be tempted to use @EnvironmentObject inside all views. Although, it will work as expected but for larger applications you need to make presentation views independent of any dependencies. Presentation views are usually child views that are created for the purpose of reusability. 

Apart from fetching and persistence, StoreModel can also provide sorting, filtering, searching and other operations etc. 

A single StoreModel is ideal for small or even medium sized apps. But for larger apps it will be a good idea to introduce multiple aggregate models based on the bounded context of the application. In the next section, we will cover how to introduce multiple aggregate root models and .  

## Multiple Aggregate Models 

As you learned in the previous section, the purpose of an aggregate model is to expose data to your view. As Luca explained in [Data Essentials in SwiftUI WWDC 2020 (11:30)](https://developer.apple.com/videos/play/wwdc2020/10040/) "The aggregate model is an ```ObservableObject```, which acts as your data dependency surface. This allows us to model the data using value type and manage its life cycle and side effects with a reference type."  

As your business grows, a single aggregate model might not be enough to maintain the life cycle and side effects of an entire application. This is where we will introduce multiple aggregate models. These aggregate models are based on the bounded context of the application. Bounded context refers to a specific area of the system that has clear boundaries and is designed to serve a particular business purpose or domain. 

In an e-commerce application, we have have several bounded contexts including checkout process, inventory management system, catalog, fulfillment, shipment, ordering, marketing and customer management module. 

Defining bounded context is important in software development and it helps to break down the application into small manageable pieces. This also allows teams to work on different parts of the system without interfering with each other. 

Developers are usually not good in finding bounded context of software applications. The main reason is that their technical knowledge does not directly map into domain knowledge. Domain knowledge requires different set of skills and a domain expert is a better fit for this kind of role. A domain expert is a person, who may not be tech savvy but understands how the business or a particular domain works. In large projects, you may have multiple domain experts each handling a different business domain. This is why it is extremely important for developers to communicate with domain experts and understand the domain before starting any development.  

Once, you have identified different bounded contexts associated with your application you can represent them in the form of aggregate models. This is shown in the diagram below. 

![Multiple Aggregate Root](/images/aggregate-model-updated.002.jpeg)

The network layer can also be divided into multiple HTTP clients or you can use a single generic network layer for your entire application. This is shown in the diagram below.  

![Multiple Aggregate Root](/images/aggregate-model-updated.003.jpeg)

The Catalog aggregate model will be responsible for providing the view with all the entities associated with Catalog. This can include but not limited to: 

- Product 
- Category 
- Brand 
- Review 

The Ordering aggregate model will be responsible for providing view with all the ordering related entities. This can include but not limited to:  

- Order 
- OrderLineItem 
- OrderStatus
- ShippingMethod 
- Discount 

The ```Catalog``` and ```Ordering``` aggregate models are be reference types conforming to ObservableObject. And all the entities they provide will be value types. 

The outline of ```Catalog``` aggregate model and ```Product``` entity is shown below: 

``` swift 

struct Product: Codable {
    let productId: Int
    let name: String
    let category: Category
    let price: Double
    let description: String
    let reviews: [Review]?
}

@MainActor 
class Catalog: ObservableObject {
    
    // designated or generic HTTP client 
    let storeHTTPClient: StoreHTTPClient
    
    @Published var products: [Product]
    @Published var categories: [Category]
    
    init(storeHTTPClient: StoreHTTPClient) {
        self.storeHTTPClient = storeHTTPClient
    }
    
    func loadProducts() {
         products = storeHTTPClient.loadProducts
    }
    
    func getProductById(_ productId: Int) -> Product? {
        // fetch product by id 
    }
    
    func getProductsByCategory(_ categoryId: Int) -> [Product] {
       // get products by category
    }
    
    func getCategories() -> [Category] {
        categories = storeHTTPClient.loadCategories()
    }
}
```

Catalog and Ordering aggregate models are injected into the application as an environment object. You can inject them directly in your application root view or the root view of each bounded context. The later is shown below: 

``` swift 
@main
struct StoreAppApp: App {
    
    var body: some Scene {
        WindowGroup {
            ContentView()
                .environmentObject(Catalog(client: CatalogHTTPClient()))
                .environmentObject(Ordering(client: OrderingHTTPClient()))
            
        }
    }
}
```

Now, inside a view you can access Catalog or Order by accessing it through ```@EnvironmentObject```. This is shown below: 

``` swift 
struct CatalogListScreen: View {
    
    @EnvironmentObject private var catalog: Catalog
    
    var body: some View {
        List(catalog.products) { product in
            Text(product.name)
        }.task {
            do {
                try await catalog.loadProducts()
            } catch {
                print(error.localizedDescription)
            }
        }
    }
}
```

If your view needs to access order then it can utilize the Ordering aggregate model. This is shown below: 

``` swift 
struct AdminDashboardScreen: View {
    
    @EnvironmentObject private var catalog: Catalog
    @EnvironmentObject private var ordering: Ordering
    
    var body: some View {
        VStack {
            List(catalog.products) { product in
                Text(product.name)
            }
            List(ordering.allOrders) { order in
                Text(order.status)
            }
        }.task {
            do {
                try await catalog.loadProducts()
                try await ordering.loadOrders()
            } catch {
                print(error.localizedDescription)
            }
        }
    }
}
```

There are scenarios when your aggregate model will need to access information from another aggregate model. In those cases, your aggregate model will simply use the network service to fetch the information that is needed. 

<<<<<<< HEAD
> It is important that your caching layer is called from within the network layer and not from aggregate models. This will allow aggregate models to take advantage of caching through the network layer.   
=======
> It is important that your caching layer is called from within the network layer and not from aggregate models. This will allow all aggregate models to take advantage of caching through the network layer. 

As mentioned earlier for small or even medium sized apps, you may only need a single aggregate model. For larger apps you can introduce new aggregate models. Make sure to consult with a domain expert before creating application boundaries. 

The concept of domain boundaries can also be applied to user interfaces. This allows us to reuse user interface elements in other applications. 

![Factor out common pieces](/images/user-interface.png)

> You can factor out common interface elements into a package and then use Swift Package Manager to import that package into other applications. 

>>>>>>> 2bd6ce6c


## Testing 

> This section of the article is taken from my post [Pragmatic Testing and Avoiding Common Pitfalls](https://azamsharp.com/2012/12/23/pragmatic-unit-testing.html)

The main purpose of writing tests is to make sure that the software works as expected. Tests also gives you confidence that a change you make in one module is not going to break stuff in the same or other modules. 

Not all applications requires writing tests. If you are building a basic application with a straight forward domain then you can test the complete app using manual testing. Having said that in most professional environments, you are working with a complicated domain with business rules. These business rules form the basis on which company operates and generates revenue. 

In this article, I will discuss different techniques of writing tests and how a developer can write good tests to get the most return on their investment. 

## Not all tests are created equal 

Consider a scenario that you are writing an application for a bank. One of the business rules is to charge overdraft fees in case of insufficient funds. Banks generate [billions of dollars income by just fees](https://www.depositaccounts.com/blog/banks-income-fees.html) alone. As a developer, you must write good quality tests to make sure that overdraft fee calculation works as expected.

In the same bank app, you may have features like rendering templates for emails or logging certain interactions. These features are important but may not produce the same return on investment as compared to charging overdraft fees. This means if the email template is not in the correct format then the banks are not going to loose millions of dollars and you will not receive a call in the middle of the night. If the logging is meant for developers then in most cases you don't even need to write tests for it. It is just an implementation detail. 

>> If you are building a logging framework then it is essential that you thoroughly test the public API exposed by your framework.  

Next time you are writing a test, ask yourself how important this feature is for the business. If it is an integral part of the business then make sure to test it thoroughly and go for high code coverage.  

## Test behavior not implementation 

One of the biggest mistakes developers make is to focus on writing tests against the implementation details instead of the behavior of the application.

>> A trigger to add a new test is the requirement, not a class or a function. 

Just because you added a new class or a function does not mean that you will start writing tests. That is just an implementation detail which can change overtime. Your tests should target the business requirements and not the implementation details. 

Here are few examples of behaviors, derived from business requirements: 

1. When a customer withdraw amount and has insufficient funds then charge an overdraft fee.  
2. The number of stocks specified by customer are submitted for trade at a specified price, once the limit has reached. 

The behavior stems from the requirement of the project. Tests that checks the implementation details instead of the behavior tends to be very brittle and can easily break when the implementation changes even though the behavior remains the same.  

Let's consider a scenario, where you are building an application to display a list of products on the screen. The products are fetched from a JSON API and rendered using SwiftUI framework, following the principles of MVVM design pattern.

>> I personally don't use MVVM pattern when implementing SwiftUI application. I have written a lot about it and you can read my article [SwiftUI Architecture - A Complete Guide to MV Pattern Approach](https://azamsharp.com/2022/10/06/practical-mv-pattern-crud.html)

First we will look at a common way of testing the above scenario that is adopted by most developers and then later we will implement tests in a more **pragmatic** way. 

The complete app might look like the implementation below: 

```swift 
class Webservice {
    
    func fetchProducts() async throws -> [Product] {
        // ignore the hard-coded URL. We can inject the URL from using test configuration. 
        let url = URL(string: "https://api.escuelajs.co/api/v1/products")!
        let (data, _) = try await URLSession.shared.data(from: url)
        return try JSONDecoder().decode([Product].self, from: data)
    }
    
}

class ProductListViewModel: ObservableObject {
    
    @Published var products: [ProductViewModel] = []
    
    func populateProducts() async {
        do {
            let products = try await Webservice().fetchProducts()
            self.products = products.map(ProductViewModel.init)
        } catch {
            print(error)
        }
    }
    
}

struct ProductViewModel: Identifiable {
    
    private let product: Product
    
    init(product: Product) {
        self.product = product
    }
    
    var id: Int {
        product.id
    }
    
    var title: String {
        product.title
    }
}


struct ProductListScreen: View {
    
    @StateObject private var vm = ProductListViewModel()
    
    var body: some View {
        List(vm.products) { product in
            Text(product.title)
        }.task {
            await vm.populateProducts()
        }
    }
}
```

The above application works as expected and produces the expected result. Instead of testing the concrete implementation of the ```Webservice```, we will introduce an interface/contract/protocol just so that we can inject a mock. The sole purpose of creating the protocol is to satisfy the tests, even though there is only one concrete implementation that conforms to that protocol/interface.  

>> This is called [**Test Induced Damage**](https://dhh.dk/2014/test-induced-design-damage.html). The tests are dictating that we should add dependencies so you can mock out the service. The only purpose of introducing a protocol/contract/interface is so you can eventually mock it. Keep in mind there is nothing wrong with using protocols/contracts in your application. They do serve a very important purpose to hide the implementation details from the user and providing abstraction, but just to add contracts to satisfy testing goals in not a good practice as it complicates the implementation and your tests are directed away from testing the actual behavior of the app. 

In the code below we have introduced a WebserviceProtocol. Both Webservice and the newly created MockedWebservice conforms to the WebserviceProtocol as shown below: 

```swift 
protocol WebserviceProtocol {
    func fetchProducts() async throws -> [Product]
}

class Webservice: WebserviceProtocol {
    
    func fetchProducts() async throws -> [Product] {
        
        let url = URL(string: "https://api.escuelajs.co/api/v1/products")!
        let (data, _) = try await URLSession.shared.data(from: url)
        return try JSONDecoder().decode([Product].self, from: data)
    }
}

class MockedWebService: WebserviceProtocol {
    func fetchProducts() async throws -> [Product] {
        return [Product(id: 1, title: "Product 1"), Product(id: 2, title: "Product 2")]
    }
}
```

>> You should probably use a better name, instead of calling it WebserviceProtocol. The main reason, I am calling it WebserviceProtocol is just for the sake of simplicity and convenience.   

The webservice is now injected as a dependency to our ProductListViewModel. This is shown below: 

```swift 
class ProductListViewModel: ObservableObject {
    
    private let webservice: WebserviceProtocol
    @Published var products: [ProductViewModel] = []
    
    init(webservice: WebserviceProtocol) {
        self.webservice = webservice
    }
    
    func populateProducts() async {
        do {
            let products = try await Webservice().fetchProducts()
            self.products = products.map(ProductViewModel.init)
        } catch {
            print(error)
        }
    }
    
}
```

The view, ProductListScreen is also updated to reflect the change. 

```swift 
struct ProductListScreen: View {
    
    @StateObject private var vm = ProductListViewModel(webservice: WebserviceFactory.create())
    
    var body: some View {
        List(vm.products) { product in
            Text(product.title)
        }.task {
            await vm.populateProducts()
        }
    }
}
```

>> WebserviceFactory is responsible for either returning the Webservice or MockedWebservice, depending on the application environment. 

Now, let's go ahead and check out the test. 

```swift 
final class ProductsTests: XCTestCase {
    
    func test_populate_products() async throws {
        
        let mockedWebService = MockedWebService()
        let productListVM = ProductListViewModel(webservice: mockedWebService)
        
        await productListVM.populateProducts()
        
        // This line is verifying the implementation detail.
        // Implementation details can change
        // fetchProducts can change to getProducts and the test will fail. 
        verify(mockedWebService.fetchProducts()).wasCalled()
        
        XCTAssertEqual(2, productListVM.products.count)
    }
}
```

We created an instance of ```MockedWebservice``` inside our test and pass it to the ```ProductListViewModel```. Next, we invoke the ```populateProducts``` function on the view model and then check to make sure that the ```fetchProducts``` on the mockedWebservice instance was called. Finally, the test checks the products property of the ````ProductListViewModel``` instance to make sure that is is populated correctly. 

I have seen hundreds of these kind of tests implemented in large projects. There is a lot of things wrong with the above test. First, we are testing the view model. There is no need to test a view model through a unit test, since it does not contain any logic or behavior. There are no business rules implemented in view models. 

>> You will have a much better return on your investment, if you write an end to end test for your view models instead of unit testing them.   

Another problem with the above test is that it is not testing the behavior but the implementation. The following line of code is an implementation detail. 

```swift
verify(mockedWebService.fetchProducts()).wasCalled()
```

This means if you decide to refactor your code and rename the function ```fetchProducts``` to ```getProducts``` then your test will fail. These kind of tests are often known as brittle tests as they break when the internal implementation changes even though the functionality/behavior provided by the API remains the same. This is also the main reason that your test should validate the behavior instead of the implementation.  

>> The code that you write is a liability, including tests. When writing tests, focus on the quality of the tests instead of the quantity. Remember, you are not only responsible for writing tests but also maintaining them. 

In the next section, you will learn how to write tests that validates the behavior of the application instead of the implementation details. 

## End to End Testing 

In the previous section, you learned that testing view models and mocking does not provide the return on your investment. Tests written for view models that use mocking validates the implementation details instead of the behavior. Implementation can change due to refactoring, breaking all the dependent tests even though the behavior remained the same. 

Human psychology also plays an important role when writing tests. As software developers we want fast feedback with small amounts of dopamine hit along the way. There is nothing wrong with receiving fast feedback. Fast feedback is one of the important characteristics of a unit test. Unfortunately, sometimes we are going too fast to realize that we were on the wrong path. We start behaving like a test addict, who wants to see green checkmarks alongside the tests instantly.  

As explained earlier testing view models may add more tests to your test suite but does not provide any benefit. It may even work against you in the long run since now you will be responsible for maintaining those test cases and anytime the implementation detail changes, all your test will break even though the functionality remained the same. 

In these scenarios, end to end testing is a much better choice. A good end to end will test one complete story/behavior. Below you can find the implementation of an end to end test. 

```swift 
final class ProductTests: XCTestCase {
    
    private var webservice: Webservice!
    // products
    let products = [Product(id: 1, title: "Handmade Fresh Table"),Product(id: 2, title: "Durable Water Bottle")]
    
    override func setUp() {
        // make sure the Webservice is using the TEST server endpoints and not PRODUCTION
        webservice = Webservice()
        
        // add few products // seeding the database
        for product in products {
            await webservice.addProduct(product: product)
        }
    }
    
    func test_display_list_of_all_products() async {
        
        let app = XCUIApplication()
        app.launch()
        
        let productList = app.tables["productList"]
        
        // check if the item numbers is correct
        XCTAssertEqual(productList.tables.cells.count, 2)
        
        // check if the correct items are displayed
        for(index, product) in products.enumerated() {
            let cell = productList.cells.element(boundBy: index)
            XCTAssertEqual(cell.staticTexts["productTitle"].label, product.title)
        }
        
    }
    
    override func tearDown() async throws {
        // make sure to delete ALL records from the database so future test results are not influenced
        await webservice.deleteProductById(productId: 1)
        await webservice.deleteProductById(productId: 2)
    }
    
}
```
  
>> Developers can run E2E tests locally on their development machine. This will require initial setup such as testing framework, test environment, dependencies (database, services). E2E tests can be time-consuming, as a result developers may choose to run E2E tests less frequently than unit tests or other types of tests.  

E2E tests are slower than the previous tests discussed earlier in the section but the main reason they are slower is because they tests all layers of the application. E2E tests are complete test and targets a particular behavior of the app. 

End to end tests also requires some initial setup that will allow your test to run database migrations, insert seed data, simulate user interface events and then rolling back changes after the tests are completed. 

End to end tests are NOT replacement of your domain model tests. You MUST write tests against your domain models, specially if your app is domain heavy and consists of lots of business rules. 

>> You will have to find the right balance as to how often to run end to end tests. If you run it with each code check-in then your continuous integration server will always be running 100% of the time. If you run it once every couple of days then you will be notified of failures much later than expected. Keep in mind that you can run E2E tests locally on your machine. Once you get the desired outcome, the CI server can run all the tests during the code check-in process.   

## What about Integration Testing 

Integration tests are performed to make sure that two different systems can work together. These systems can be external dependencies like database or API but it can also be different modules within the same system. 

Dependencies can be classified as managed and unmanaged dependencies. A managed dependency includes database, file systems etc. For managed dependencies, it is important that you use real instance and not a mock. Unmanaged dependencies include SMTP server, payment gateway etc. For unmanaged dependencies use mocks to verify their behavior. 

Let's check out a sample integration test for a network service for user login operation. 

```swift 
// This test is generated by ChatGPT AI 
import XCTest

class IntegrationTests: XCTestCase {
    func testLogin() {
        // Set up the URL for the login endpoint
        let url = URL(string: "https://api.example.com/login")!

        // Create a URL request
        var request = URLRequest(url: url)
        request.httpMethod = "POST"
        request.addValue("application/json", forHTTPHeaderField: "Content-Type")

        // Set the body of the request to a JSON object with the login credentials
        let body = ["username": "user123", "password": "password"]
        request.httpBody = try! JSONSerialization.data(withJSONObject: body)

        // Create a URLSession and send the request
        let session = URLSession.shared
        let task = session.dataTask(with: request) { data, response, error in
            // Make sure there is no error
            XCTAssertNil(error)

            // Check the response status code
            let httpResponse = response as! HTTPURLResponse
            XCTAssertEqual(httpResponse.statusCode, 200)

            // Check the response data
            XCTAssertNotNil(data)
            let responseBody = try! JSONSerialization.jsonObject(with: data!, options: []) as! [String: Any]
            XCTAssertEqual(responseBody["status"], "success")
        }
        task.resume()
    }
}

```

The above integration test makes sure that the HTTP client layer is working as expected. The integration is between the network client and the server. The client is making sure that the response is correct and valid for a successful login operation.  

Unmanaged dependencies like payment gateway, SMTP clients etc can be mocked out during integration tests. For managed dependencies, use the concrete implementations. 

## Code Coverage 

Code coverage is a metric that calculates how much of your code is covered under test. Let's take a very simple example. In the code below we have a ```BankAccount``` class, which consists of ```deposit``` and ```withdraw``` functions. 

>> Keep in mind that in real world scenario, a bank account is not implemented as a calculator. A bank account is recorded in a ledger, where all financial transactions are persisted. 

```swift 
class BankAccount {
    
    private(set) var balance: Double
    
    init(balance: Double) {
        self.balance = balance
    }
    
    func deposit(_ amount: Double) {
        self.balance += amount
    }
    
    func withdraw(_ amount: Double) {
        self.balance -= amount
    }
    
}
```

One possible test for the BankAccount may check if the account is successfully deposited. 

```swift 
final class BankAccountTests: XCTestCase {
    
    func test_deposit_amount() {
        
        let bankAccount = BankAccount(balance: 0)
        bankAccount.deposit(100)
        XCTAssertEqual(100, bankAccount.balance)
        
    }
}
```

If this is the only test we have in our test suite then our code coverage is not 100%. This means not all paths/functions are under test. This is true because we never implemented the test for ```withraw``` function. 

You may be wondering that should you always have 100% code coverage. The simple answer is NO. But it also depends on the apps that you are working on. If you are writing code for NASA, where it will be responsible for landing rover on Mars then you better make sure that every single line is tested and your code coverage is 100%. 

If you are implementing an app for a pace maker device that helps to regulate the heartbeat then you better make sure that your code coverage is 100%. One line of missed and untested code can result in someones life... literally. 

So, what is the ideal code coverage number. It really depends on the app but any number above 70% is considered a decent code coverage. 

>> When calculating code coverage make sure to ignore the third party libraries/frameworks as their code coverage is not your responsibility. 

## Unit Testing, Data Access and File Access 

Most developers that I have talked to believe that a unit test cannot access a database or a file system. **That is incorrect and plain wrong**. A unit test CAN access a database or a file system. 

It is very important to understand that ```Unit test is the isolation, not the thing under test```. This is so important that I am going to repeat it again. 

>> Unit test is the isolation, not the thing under test 

One of the valid reasons of not accessing a database or a file system during unit tests is that a test may leave data behind which may cause other tests to behave in unexpected manner. The solution is to make sure that the database is always reverted to an initial state after each test is completed so that future tests gets a clean database without any side effects.  

Some frameworks also allows you to construct in-memory databases. Core Data for instance uses SQLite by default but it can be configured to use an in-memory database as shown below: 

```swift 
storeDescription.type = NSInMemoryStoreType
```

In-memory database provides several benefits including: 

- No removal of test data 
- Run faster 
- Can be initialized before each test run 

Even thought these benefits looks appealing, I personally do not recommend using in-memory database for testing purposes. The main reason is that in-memory databases does not represent an actual production environment. This means you may not encounter the same issues during tests, which you may witness when using an actual database. 

>> It is always a good idea to to make sure that your test environment and production environment are nearly identical in nature. 

## Testing View Model Does NOT Validate the User Interface  

Couple of weeks ago, I was having a discussion with another developer, who was mentioning that they test their **user interface** through View Models in SwiftUI. I was not sure what he meant so I checked the source code and found that they had lot of unit tests for their View Models and they were just assuming that if the View Model tests are passing then the user interface will automatically work.

> Please keep in mind that I am not suggesting that you should not write unit tests for your View Models. I am simply saying that your View Model unit tests does not validate that the user interface is working as expected. 

Let's take a very simple example of building a counter application. 

``` swift 
class CounterViewModel: ObservableObject {
    
    @Published var count: Int = 0
    
    func increment() {
        count += 1
    }
}

struct ContentView: View {
    
    @StateObject private var counterVM = CounterViewModel()
    
    var body: some View {
        VStack {
            Text("\(counterVM.count)")
            Button("Increment") {
                counterVM.increment()
            }
        }
    }
}
```

When the increment button is pressed, we call the increment function on the CounterViewModel instance and increment the count. Since count property is decorated with @Published property wrapper, it notifies the view to reevaluate and eventually rerender. 

In order to test that the count is incremented and displayed on the screen, the following unit test was written. 

``` swift 
import XCTest
@testable import Learn

final class LearnTests: XCTestCase {

    func test_user_updated_count() {
        let vm = CounterViewModel()
        vm.increment()
        XCTAssertEqual(1, vm.count)
    }

}
```

This is a perfectly **valid** unit test but it does not verify that the count has been updated and displayed on the screen. Let me repeat it again. **A View Model unit test does not verify that the count is successfully displayed on the screen. This is a unit test not a UI test.**

To prove that a View Model unit test does not verify user interface elements, simply remove the Button view or even the Text view from the ContentView. The unit test will still pass. This can give you false confidence that your interface is working. 

A better way to verify that a user interface is working as expected is to implement a UI test. Take a look at the following implementation. 

``` swift 
final class LearnUITests: XCTestCase {

    func testExample() throws {
        // UI tests must launch the application that they test.
        let app = XCUIApplication()
        app.launch()

        app.buttons["incrementButton"].tap()
        XCTAssertEqual("1", app.staticTexts["countLabel"].label)
    }
}
```

This test will launch the app in a simulator and verify that when the button is pressed, label is updated correctly. 

> Depending on the complexity of the behavior you are testing, you may not even need to write a user interface test. I have found that most of the user interfaces can be tested quickly using Xcode Previews. 

So what is the right balance? How many unit tests should you have for your View Model as compared to UI tests. 

The answer is **it depends**. If you have complicated logic in your View Model then unit test can help. UITest (E2E) tests provide the best defense against regression. For each story, you can write couple of long happy path user interface tests and couple of edge cases. Once again, this really depends on the story and the complexities associated with the story. 

In the end [testing is all about **confidence**](https://azamsharp.com/2023/02/15/testing-is-about-confidence.html). Sometimes you can gain confidence by writing fewer or no tests and other times you have to write more tests to achieve the level of confidence. 

## The Ideal test 

We talked about several different types of tests. You may be wondering what is the best kind of test to write. What is the ideal test? 

Unfortunately, there is no ideal test. It all depends on your project and requirements. If your project is domain heavy then you should have more domain level tests. If your project is UI heavy then your should have end to end tests. Finally, if your project integrates with managed and unmanaged dependencies then integration tests will be more suitable in those scenarios.

Remember to test the public API exposed by the module and not the implementation details. This way you can write useful quality tests, which will also help you to catch errors.  

Don't create protocols/interfaces/contracts with the sole purpose of mocking. If a protocol consists of a single concrete implementation then use the concrete implementation and remove the interface/contract. Your architecture should be based on current business needs and not on what if scenarios that may never happen. Remember YAGNI (You aren't going to need it). Less code is better than more code. 


Caching 

Navigation 

Events 

Conclusion 
<|MERGE_RESOLUTION|>--- conflicted
+++ resolved
@@ -127,7 +127,7 @@
 
 Apart from fetching and persistence, StoreModel can also provide sorting, filtering, searching and other operations etc. 
 
-A single StoreModel is ideal for small or even medium sized apps. But for larger apps it will be a good idea to introduce multiple aggregate models based on the bounded context of the application. In the next section, we will cover how to introduce multiple aggregate root models and .  
+A single StoreModel is ideal for small or even medium sized apps. But for larger apps it will be a good idea to introduce multiple aggregate models based on the bounded context of the application. In the next section, we will cover how to introduce multiple aggregate root models and how they can benefit when working in large teams.  
 
 ## Multiple Aggregate Models 
 
@@ -278,9 +278,6 @@
 
 There are scenarios when your aggregate model will need to access information from another aggregate model. In those cases, your aggregate model will simply use the network service to fetch the information that is needed. 
 
-<<<<<<< HEAD
-> It is important that your caching layer is called from within the network layer and not from aggregate models. This will allow aggregate models to take advantage of caching through the network layer.   
-=======
 > It is important that your caching layer is called from within the network layer and not from aggregate models. This will allow all aggregate models to take advantage of caching through the network layer. 
 
 As mentioned earlier for small or even medium sized apps, you may only need a single aggregate model. For larger apps you can introduce new aggregate models. Make sure to consult with a domain expert before creating application boundaries. 
@@ -289,10 +286,29 @@
 
 ![Factor out common pieces](/images/user-interface.png)
 
-> You can factor out common interface elements into a package and then use Swift Package Manager to import that package into other applications. 
-
->>>>>>> 2bd6ce6c
-
+> You can factor out common interface elements using Swift Package Manager and import those packages into other applications. 
+
+Let's go ahead and zoom out and see how our architecture looks like with all the pieces in place. 
+
+![Architecture](/images/architecture.001.jpeg)
+
+As discussed earlier, each bounded context is represented by its own module. These modules can be represented by a folder or a package dependency.
+
+**CatalogUI:** Represents user interface associated with catalog. This can include all the catalog specific stuff like AddCatalogScreen, UpdateCatalogScreen etc. 
+
+**Catalog:** Represents the models associated with catalog. This will contain the aggregate model and all the entities exposed by the aggregate model.
+
+**CatalogKit**: Represents the HTTP client for accessing catalog services. 
+
+**Foundation Core**: Represents the resources used by all modules. This can include helper classes/structs, reusable views, images, icons and even preview content used for testing. 
+
+> Each module like Shipping, Inventory, Ordering etc can be represented by a folder structure of a package dependency. This really depends on how reusable your module is and if you wish to use it in other projects. 
+
+Using this architecture, future aggregate models and data access services can be added without interfering with existing ones. This also allows more collaborative environment as different teams can work on different modules without interfering with each other. 
+
+## Validation
+
+There is a famous saying in software development, garbage in, garbage out. This means if you allow users to enter incorrect information (garbage) through the user interface then that garbage will eventually end up in your database.  
 
 ## Testing 
 

# SwiftData Architecture – Patterns and Practices 

SwiftData, introduced at WWDC 2023, is a modern, Swift-native framework built to simplify data persistence in SwiftUI applications. Designed as a successor to Core Data, it offers a more declarative and intuitive approach tailored to Swift developers.

When it comes to app architecture, there’s no shortage of opinions. Developers often debate how to strike the right balance between flexibility, simplicity, and long-term maintainability. In this article, I’ll walk you through the architecture I personally use for building SwiftData-powered apps—an approach that prioritizes clarity, simplicity, and ease of reasoning.

## Architecture

Over the years, I’ve experimented with several different patterns for building SwiftData applications. But I’ve always found myself asking the same question: How can I make this simpler—while still keeping the code scalable, testable, and easy to maintain?

In this article, I’ll demonstrate how to build a SwiftData application using a budget tracking app as an example. The main reason for choosing a budget tracking application is that most people are already familiar with the concepts of budgeting and expenses, making it easier to focus on the architecture rather than the domain.

Let's start by creating our model to represent a Budget. The implementation is shown below: 

``` swift 
import SwiftData

@Model
class Budget {
    var name: String
    var limit: Double
    
    init(name: String, limit: Double) {
        self.name = name
        self.limit = limit
    }
}
```


The `Budget` model is quite straightforward—it consists of just two properties: `name` and `limit`. Next, let’s look at how we can persist a new budget to the database using the SwiftData framework. Below is the implementation of the `BudgetListScreen`.

``` swift 
struct BudgetListScreen: View {
    
    @State private var name: String = ""
    @State private var limit: Double?
    
    @Environment(\.modelContext) private var context
    @Query private var budgets: [Budget] = []
    
    var body: some View {
        Form {
            TextField("Name", text: $name)
            TextField("Limit", value: $limit, format: .currency(code: "USD"))
            Button("Save") {
                
                // validate the name and limit
                guard let limit = limit else { return }
                
                let budget = Budget(name: name, limit: limit)
                context.insert(budget)
                
            }
            
            if !budgets.isEmpty {
                Section("Budgets") {
                    List(budgets) { budget in
                        Text(budget.name)
                    }
                }
            } else {
                ContentUnavailableView("No budgets available", systemImage: "chart.pie.fill")
            }
        }
    }
}

#Preview {
    BudgetListScreen()
        .modelContainer(for: Budget.self, inMemory: true)
}

```

There are several key aspects to note about the implementation above. First, for Xcode Previews, we’ve injected a `modelContainer` with `inMemory` explicitly set to `true`. This ensures that preview data is not persisted to the actual database, allowing for safe and isolated testing within the preview environment.

When the user taps the button, a new `Budget` object is instantiated, its values are assigned, and it is inserted into the model context. There's no need to explicitly call the `save()` function on the model context, as SwiftData automatically persists changes in response to certain app events—such as navigation or when the app moves to the background.

SwiftData also introduces the `@Query` macro, which enables seamless tracking and fetching of records from the database. It functions similarly to the `@FetchRequest` property wrapper in Core Data, which internally relies on `NSFetchedResultsController` to monitor changes and update the UI accordingly. When a new budget is added, the `@Query` macro automatically fetches the updated list of budgets and reflects the changes on the screen.  

Currently, our application doesn't implement any business rules. So far, we've focused solely on persisting budgets and retrieving them. In the next section, we’ll explore how to incorporate domain logic and business rules into your SwiftData application.

### Business Rules 

To ensure that each budget has a unique name—meaning no two budgets can share the same name—we need to introduce a validation step. While SwiftData provides the #Unique macro for enforcing uniqueness, it doesn't throw an error or offer a clean way to handle violations when the rule is broken.

As a workaround, we can implement an exists function in the Budget model that checks whether a budget with the given name already exists in the database.

Although it's possible to place this logic directly in the BudgetListScreen, a better approach is to encapsulate it within the Budget class. This not only makes the code more reusable and easier to maintain but also enables unit testing the logic independently of the UI layer.

The implementation is shown below: 

``` swift 
@Model
class Budget {
    var name: String
    var limit: Double
    
    init(name: String, limit: Double) {
        self.name = name
        self.limit = limit
    }
    
    private func exists(context: ModelContext, name: String) throws -> Bool {
       
        let predicate = #Predicate<Budget> { budget in
            budget.name.localizedStandardContains(name)
        }

        let fetchDescriptor = FetchDescriptor<Budget>(predicate: predicate)
        let results: [Budget] = try context.fetch(fetchDescriptor)
        return !results.isEmpty
    }
    
    func save(context: ModelContext) throws {
        
        if try exists(context: context, name: name) {
            throw BudgetError.duplicateName
        }
        
        context.insert(self)
    }
}
```

We’ve added our business logic directly inside the Budget model. At the moment, we have a single rule: to prevent users from adding duplicate budget names to persistent storage. This rule is enforced through the exists function, as shown in the implementation above.

The exists function is marked as private, making it inaccessible from outside the Budget class. However, you can still unit test this logic indirectly by using the publicly available save function, which internally relies on exists to enforce the uniqueness rule.

This approach of embedding business rules directly within your model class keeps things clean and straightforward, without the need to wrap your objects in additional design patterns.

We can also validate the budget limit by ensuring it is greater than zero. The save function has been updated to enforce this rule.

``` swift 
  func save(context: ModelContext) throws {
        
        guard limit > 0 else {
            throw BudgetError.invalidLimit
        }
        
        if try exists(context: context, name: name) {
            throw BudgetError.duplicateName
        }
        
        context.insert(self)
    }
```

Business rules aren’t limited to the Budget class alone—they can also apply to relationships defined within the model. In the example below, we've added a one-to-many relationship between Budget and Expense, meaning a single budget can be associated with multiple expenses.

``` swift 

@Model
class Budget {
    var name: String
    var limit: Double
    
    @Relationship(deleteRule: .cascade)
    var expenses: [Expense] = []

    // other code 
}

@Model
class Expense {
    var name: String
    var amount: Double
    var quantity: Int
    var budget: Budget?
    
    var total: Double {
        amount * Double(quantity)
    }
    
    init(name: String, amount: Double, quantity: Int = 1) {
        self.name = name
        self.amount = amount
        self.quantity = quantity
    }
}

```

Now, we can enhance our Budget class by adding computed properties spent and remaining, which dynamically calculate the total amount spent and the remaining budget based on associated expenses.

``` swift 
@Model
class Budget {
    var name: String
    var limit: Double
    
    @Relationship(deleteRule: .cascade)
    var expenses: [Expense] = []
    
    var spent: Double {
        expenses.reduce(0) { result, expense in
            result + expense.total
        }
    }
    
    var remaining: Double {
        limit - spent
    }

    // other code 
}
```

Properties like total in the Expense model, as well as spent and remaining in the Budget model, represent business logic. As such, it’s important to take the time to write unit tests for them to ensure they behave as expected under various scenarios.

## Should we create separate layer for business logic? 

I tend to avoid introducing extra layers into my application unless they’re absolutely necessary. At this stage, I don’t see a strong need for a separate business logic layer, as the Budget and Expense models are perfectly capable of handling their own logic.

That said, there are certainly cases where creating services, managers, or other abstractions makes sense—particularly when importing data from a JSON API and persisting it to storage. In those scenarios, separating concerns can help keep the codebase clean and maintainable.

Here’s the outline of the Importer, a component responsible for fetching expenses from a JSON API. The imported data can then be persisted into the local database using the SwiftData framework.

``` swift 
import Foundation

struct Importer {
    
    let httpClient: HTTPClient
    
    func importExpenses() -> [Expense] {
        
        // use HTTPClient to fetch the expenses from JSON API
        
        // return the expenses
        return []
    }
}
```

> You may have noticed that importExpenses returns the actual SwiftData model rather than a DTO. Whether to return a model or a DTO depends on the specific use case, and I’ll dive deeper into this decision in the Serialization section of the article.

## What if I want to use a different persistent storage in the future? 

Apple designed SwiftData to integrate seamlessly with SwiftUI—which is evident from the fact that the @Query macro can only be used inside SwiftUI views. While this tight integration offers convenience, it also introduces a major trade-off: coupling your views directly to SwiftData. 

> In SwiftUI, views are the view model. 

Now, imagine you've been building your application for a few months and later decide to switch to a different persistence solution like GRDB or Realm. Because your views rely on SwiftData-specific features like @Model and @Query, migrating becomes difficult. These constructs are unique to SwiftData and don’t translate cleanly to other data persistence frameworks, making your architecture harder to adapt or extend over time.

A possible solution is to create a custom data access layer and define a protocol to abstract away the underlying data provider. In the implementation below, I’ve introduced a `DataAccess` protocol that includes `getBudgets` and `addBudget` functions. Currently, there's a single concrete implementation called `BudgetSwiftDataAccess`, but the architecture allows for easily adding alternative implementations in the future, such as for testing or switching to a different data source.


``` swift 

@MainActor
protocol DataAccess {
    func getBudgets() throws -> [BudgetPlain]
    func addBudget(name: String, limit: Double)
}

@MainActor
class BudgetSwiftDataAccess: DataAccess {
    
    var container: ModelContainer
    var context: ModelContext
    
    @MainActor
    init(container: ModelContainer = ModelContainer.default()) {
        self.container = container
        self.context = container.mainContext
    }
    
    func getBudgets() throws -> [BudgetPlain] {
        let budgets = try context.fetch(FetchDescriptor<Budget>())
        return budgets.map(BudgetPlain.init)
    }
    
    func addBudget(name: String, limit: Double) {
        let budget = Budget(name: name, limit: limit)
        context.insert(budget)
    }
    
}
```

One important thing to note is that the `getBudgets` and `addBudget` functions in the `DataAccess` protocol operate on plain types. They are not tied to any specific persistence framework like SwiftData, Core Data, or Realm. The `BudgetPlain` type is a simple `struct` containing just `name` and `limit` properties.

Each data layer is responsible for converting its specific model into a `BudgetPlain` instance. This ensures that the view layer interacts only with simple, framework-agnostic types, rather than being coupled to specialized models from SwiftData, Core Data, or Realm.

Next, you can access your data access layer in your view through the use of Environment values. This is shown below: 

``` swift 
struct BudgetListScreen: View {
    
    @State private var name: String = ""
    @State private var limit: Double?
    @State private var budgets: [BudgetPlain] = []
    
    @Environment(\.dataAccess) private var dataAccess

    // other code ...
}
```

So, the million dollar question is that should you use APIs provided by SwiftData or should you always create data access layers. There is no right answer to this what-if question—it all comes down to trade-offs. If you choose to use SwiftData’s APIs such as @Query, @Model, #Predicate, and others, you gain tight integration with SwiftUI and a faster development experience. However, you also introduce coupling that makes it harder to switch to another persistence layer down the road.

On the other hand, if you build a more abstract architecture—using plain Swift models, protocol-based repositories, and custom query layers—you’ll gain flexibility and testability, but at the cost of added complexity and boilerplate.

In the end, it’s about choosing the right balance for your project’s scope, longevity, and team preferences.

## Queries 

SwiftData provides the `@Query` macro, which allows you to fetch records directly from persistent storage. Beyond just fetching, `@Query` also automatically triggers a view update whenever a record is added, updated, or deleted—*as long as* a property from that record is used within the view’s body.

This behavior is similar to how `NSFetchedResultsController` works in Core Data, and I wouldn’t be surprised if SwiftData uses it behind the scenes to achieve this reactivity.

The `@Query` macro is only available within SwiftUI views. In our implementation, we've used it inside the `BudgetListScreen`, as shown below:


``` swift 
@Query private var budgets: [Budget] = []
```

When developers see this code, their immediate reaction often centers around *separation of concerns*. The instinct is to push back—arguing that placing data access logic directly in the view is unacceptable.

However, as I mentioned earlier, in SwiftUI, the **view also acts as the view model**. Of course, that doesn’t mean you should start dumping all of your business logic into the view. But it *is* an appropriate place for presentation logic, data transformation, and mapping.

Additionally, separation of concerns still exists—it’s just structured differently. Instead of being divided across layers (like in MVC or MVVM), responsibilities are now **organized by feature or view**. For example, all logic related to listing budgets lives inside `BudgetListScreen`, while everything related to adding a new expense resides in `AddExpenseScreen`.

So, the principle of separation of concerns hasn’t been lost—it has simply **shifted in alignment with SwiftUI’s component-driven architecture**.

Now, you might be thinking about the *massive views* problem. If a view starts getting too large, there’s nothing stopping you from breaking it down into smaller, reusable views. SwiftUI makes it easy to extract and compose views, helping you keep your codebase clean, modular, and maintainable.

Let’s get back to the `@Query` macro. In most cases, it’s recommended to use `@Query` directly inside the view for clarity and simplicity. However, if you prefer, you can also move the query definition into the model itself. This approach helps centralize query logic and can make your views cleaner. Here's an example demonstrating how to implement this:

``` swift 
@Model
class Budget {
    var name: String
    var limit: Double

    static var all: FetchDescriptor<Budget> {
        FetchDescriptor<Budget>()
    }

    // other code ...
}
```

And now, you can use it in the view as shown below: 

``` swift 
struct BudgetListScreen: View {
    
    @State private var name: String = ""
    @State private var limit: Double?
    
    @Environment(\.modelContext) private var context
    
    @Query(Budget.all) private var budgets: [Budget] = []

    // other code 
}
```

This approach also makes it easier to write unit tests for your queries and promotes reusability. If you find yourself needing the same query in multiple places, extracting it into a shared model function is helpful. That said, if you're reusing the **exact same query and presentation**, it may be even better to make the **view itself reusable** so it can be embedded in different parts of your application with minimal duplication.

But what about **dynamic queries**? How do you implement queries in SwiftData that depend on a runtime value? Unfortunately, there’s no straightforward way to change the predicate once `@Query` has been defined.

One approach—demonstrated in [Apple’s sample code](https://developer.apple.com/documentation/swiftui/backyard-birds-sample)—involves creating a **subview** and passing the filter or sort order as a parameter. Inside the subview's initializer, you can then define the `@Query` using that dynamic value. This technique allows for more flexible, runtime-driven queries, as shown below:

``` swift 
struct BudgetListView: View {
    
    let sortOrder: SortOrder
    
    @Query private var budgets: [Budget] = []
    
    init(sortOrder: SortOrder) {
        self.sortOrder = sortOrder
        
        let sortDescriptor = SortDescriptor<Budget>(\.name, order: sortOrder == .asc ? .forward: .reverse)
        _budgets = Query(sort: [sortDescriptor])
    }
    
    var body: some View {
        List(budgets) { budget in
            Text(budget.name)
        }
    }
}
```


The `BudgetListView` encapsulates the logic for displaying sorted budgets. The `@Query` is constructed within the initializer based on the value passed in—such as `sortOrder` in this case. This approach demonstrates how you can implement **dynamic queries** in SwiftData by generating the query at runtime through subview initialization. This technique does require you to break your views based on the dynamic parameter. Depending on the scenario, that can actually be a good thing. Since SwiftUI’s dependency graph is view-based, it will only re-evaluate the views whose input parameters—or dependencies—have changed. This can lead to more efficient UI updates and better performance, especially in complex view hierarchies.

## Testing 

<<<<<<< HEAD
In the last section, we talked about architecture and business logic and how placing the rules right in the SwiftData model class allows us to easily write unit tests. In this section, we are going to implement couple of unit tests for our model classes. 
=======
// add the introduction here. 

When writing unit tests, it's important to focus on tests that provide real value and a return on investment. After all, tests are code too—and poorly written or unnecessary tests can add to the complexity of your codebase rather than reduce it.

Take a look at the following unit test. 

``` swift 
  @Test func user_save_budget_successfully() throws {
        
        let budget = Budget(name: "Groceries", limit: 500)
        context.insert(budget)
        
        // fetch the newly saved budget
        
        let fetchDescriptor = FetchDescriptor<Budget>()
        let budgets = try context.fetch(fetchDescriptor)
        
        let savedBudget = budgets[0]
        #expect(savedBudget.name == "Groceries")
        #expect(savedBudget.limit == 500)
    }
```

The test creates an instance of the `Budget` model and uses the SwiftData model context to insert it into the in-memory database. It then verifies the save operation by fetching the model from storage.

While this test may pass, it doesn't provide meaningful value—because it ends up testing the SwiftData framework itself, rather than our custom business logic.

Now, let's take a look at a test that provides much better return on our investment. 

``` swift 
  @Test func throw_exception_when_inserting_budgets_with_duplicate_name() throws {
        
        let budget = Budget(name: "Vacation", limit: 100)
        try budget.save(context: context)
        
        #expect(throws: BudgetError.duplicateName, "Duplicate name exception was not thrown.", performing: {
            
            let anotherBudget = Budget(name: "Vacation", limit: 500)
            try anotherBudget.save(context: context)
            
            // also check that in the database there is only one instance
            let budgets = try context.fetch(Budget.all)
            #expect(budgets.count == 1)
        })
        
    }
```

The test above ensures that an exception is thrown when a user attempts to save a budget with a duplicate name. It also verifies that the storage contains only a single budget record, confirming that duplicates are not persisted.

In similar fashion you can write high quality tests that provide value to your codebase and protect your against regression. 

``` swift 
 @Test func calculate_spent_amount_for_budget() {
        
        let budget = Budget(name: "Vacation", limit: 500)
        
        budget.expenses.append(Expense(name: "Rental car", amount: 200))
        budget.expenses.append(Expense(name: "Airfare", amount: 120))
        
        #expect(budget.spent == 320)
    }
```
>>>>>>> f82f675c



## Previews 

## Handling JSON Responses 

When building SwiftData applications, there are times when you need to fetch data from a remote source and insert it into your local database. In my course, [**Build Gardening App Using SwiftUI & SwiftData**](https://azamsharp.teachable.com/p/build-gardening-app-using-swiftui-swiftdata), I demonstrate this by downloading a list of vegetables from an API and allowing the user to add them to their garden based on their interaction.

In scenarios like this, most developers instinctively create DTO (Data Transfer Object) types to represent the server's response. While this is often a good approach, the need for DTOs really depends on a few important factors.

For instance—what if you control the server and the response format? Or what if the server response is already flat and closely resembles your SwiftData model? In such cases, introducing a separate DTO layer may be unnecessary.

In this section, we’ll explore different use cases to determine when a DTO is beneficial and when it’s reasonable to skip it and map the response directly to your SwiftData model.

Consider a scenario where you're building a vegetable gardening application, and you receive the following response from your own server—one that you have complete control over:

``` swift 
[
  {
    "vegetableId": 1,
    "name": "Carrot",
    "body": "A root vegetable, usually orange in color, rich in beta-carotene."
  },
  {
    "vegetableId": 2,
    "name": "Spinach",
    "body": "A leafy green vegetable high in iron and vitamins."
  },
  {
    "vegetableId": 3,
    "name": "Tomato",
    "body": "A red, juicy fruit often used as a vegetable in cooking."
  }
]
```

The response is quite straightforward and closely aligns with our data model. In this case, we can map the response directly to a SwiftData model without introducing a separate DTO layer. This keeps the code simple and reduces unnecessary abstraction. The implementation of the SwiftData model is shown below:

``` swift 
@Model
class Vegetable: Decodable {

    var vegetableId: Int
    var name: String
    var body: String
    
    private enum CodingKeys: String, CodingKey {
        case vegetableId, name, body
    }
    
    required init(from decoder: any Decoder) throws {
        
        let container = try decoder.container(keyedBy: CodingKeys.self)
        self.vegetableId = try container.decode(Int.self, forKey: .vegetableId)
        self.name = try container.decode(String.self, forKey: .name)
        self.body = try container.decode(String.self, forKey: .body)
    }
}
```

But what about if response is not controlled by you and it is nested, complicated or all of the above. In those cases, it is a good idea to implement a DTO and let DTO handle all the mapping etc. Here is one example: 

Below you can find the response from [JSONPlaceHolder /users endpoint](https://jsonplaceholder.typicode.com/users). 

``` json 
[{
    "id": 1,
    "name": "Leanne Graham",
    "username": "Bret",
    "email": "Sincere@april.biz",
    "address": {
      "street": "Kulas Light",
      "suite": "Apt. 556",
      "city": "Gwenborough",
      "zipcode": "92998-3874",
      "geo": {
        "lat": "-37.3159",
        "lng": "81.1496"
      }
    },
    "phone": "1-770-736-8031 x56442",
    "website": "hildegard.org",
    "company": {
      "name": "Romaguera-Crona",
      "catchPhrase": "Multi-layered client-server neural-net",
      "bs": "harness real-time e-markets"
    }
  }]
```

As you can see, the response is nested across multiple levels. While it's technically possible to map this response directly to our SwiftData `User` model, doing so would introduce a significant amount of boilerplate code into the model itself. Additionally, the structure of our model may differ from the structure of the actual API response.  

A better approach is to use dedicated DTO (Data Transfer Object) types to handle the JSON decoding. These lightweight structures allow us to cleanly map the API response and then convert the data into our SwiftData model as needed.

The implementation of the DTO objects is shown below:

``` swift 
import Foundation

struct GeoDTO: Codable {
    let lat: String
    let lng: String
}

struct AddressDTO: Codable {
    let street: String
    let suite: String
    let city: String
    let zipcode: String
    let geo: GeoDTO
}

struct CompanyDTO: Codable {
    let name: String
    let catchPhrase: String
    let bs: String
}

struct UserDTO: Codable {
    let id: Int
    let name: String
    let username: String
    let email: String
    let address: AddressDTO
    let phone: String
    let website: String
    let company: CompanyDTO
}

```

And the implementation of SwiftData model `User` is shown below: 

``` swift 
import Foundation
import SwiftData

@Model
class User {
    @Attribute(.unique) var id: Int
    var name: String
    var username: String
    var email: String
    var phone: String
    var website: String
    var address: String
    var company: String

    init(id: Int, name: String, username: String, email: String, phone: String, website: String, address: String, company: String) {
        self.id = id
        self.name = name
        self.username = username
        self.email = email
        self.phone = phone
        self.website = website
        self.address = address
        self.company = company
    }

    static func fromDTO(_ dto: UserDTO) -> User {
        let addressString = "\(dto.address.street), \(dto.address.suite), \(dto.address.city), \(dto.address.zipcode)"
        let companyString = dto.company.name
        return User(
            id: dto.id,
            name: dto.name,
            username: dto.username,
            email: dto.email,
            phone: dto.phone,
            website: dto.website,
            address: addressString,
            company: companyString
        )
    }
}

```

As you can see, the decision to use a DTO depends heavily on the complexity and ownership of the data source. When the server response is flat and predictable—as in the case of our gardening app—you can safely map the data directly to your SwiftData model and avoid unnecessary layers.

However, when working with more complex or nested responses—especially from third-party APIs—it’s often best to introduce DTOs. They help isolate the decoding logic, keep your models clean, and make your application more maintainable and testable.

Ultimately, there's no one-size-fits-all answer. The key is to evaluate each situation carefully and choose the approach that keeps your codebase simple, scalable, and easy to reason about.

## CloudKit 

## Conclusion <|MERGE_RESOLUTION|>--- conflicted
+++ resolved
@@ -393,10 +393,7 @@
 
 ## Testing 
 
-<<<<<<< HEAD
 In the last section, we talked about architecture and business logic and how placing the rules right in the SwiftData model class allows us to easily write unit tests. In this section, we are going to implement couple of unit tests for our model classes. 
-=======
-// add the introduction here. 
 
 When writing unit tests, it's important to focus on tests that provide real value and a return on investment. After all, tests are code too—and poorly written or unnecessary tests can add to the complexity of your codebase rather than reduce it.
 
@@ -459,9 +456,79 @@
         #expect(budget.spent == 320)
     }
 ```
->>>>>>> f82f675c
-
-
+
+In the last section, we talked about architecture and business logic and how placing the rules right in the SwiftData model class allows us to easily write unit tests. In this section, we are going to implement couple of unit tests for our model classes. 
+
+When writing unit tests, it's important to focus on tests that provide real value and a return on investment. After all, tests are code too—and poorly written or unnecessary tests can add to the complexity of your codebase rather than reduce it.
+
+Take a look at the following unit test. 
+
+``` swift 
+  @Test func user_save_budget_successfully() throws {
+        
+        let budget = Budget(name: "Groceries", limit: 500)
+        context.insert(budget)
+        
+        // fetch the newly saved budget
+        
+        let fetchDescriptor = FetchDescriptor<Budget>()
+        let budgets = try context.fetch(fetchDescriptor)
+        
+        let savedBudget = budgets[0]
+        #expect(savedBudget.name == "Groceries")
+        #expect(savedBudget.limit == 500)
+    }
+```
+
+The test creates an instance of the `Budget` model and uses the SwiftData model context to insert it into the in-memory database. It then verifies the save operation by fetching the model from storage.
+
+While this test may pass, it doesn't provide meaningful value—because it ends up testing the SwiftData framework itself, rather than our custom business logic.
+
+Now, let's take a look at a test that provides much better return on our investment. 
+
+``` swift 
+  @Test func throw_exception_when_inserting_budgets_with_duplicate_name() throws {
+        
+        let budget = Budget(name: "Vacation", limit: 100)
+        try budget.save(context: context)
+        
+        #expect(throws: BudgetError.duplicateName, "Duplicate name exception was not thrown.", performing: {
+            
+            let anotherBudget = Budget(name: "Vacation", limit: 500)
+            try anotherBudget.save(context: context)
+            
+            // also check that in the database there is only one instance
+            let budgets = try context.fetch(Budget.all)
+            #expect(budgets.count == 1)
+        })
+        
+    }
+```
+
+The test above ensures that an exception is thrown when a user attempts to save a budget with a duplicate name. It also verifies that the storage contains only a single budget record, confirming that duplicates are not persisted.
+
+In similar fashion you can write high quality tests that provide value to your codebase and protect your against regression. 
+
+``` swift 
+ @Test func calculate_spent_amount_for_budget() {
+        
+        let budget = Budget(name: "Vacation", limit: 500)
+        
+        budget.expenses.append(Expense(name: "Rental car", amount: 200))
+        budget.expenses.append(Expense(name: "Airfare", amount: 120))
+        
+        #expect(budget.spent == 320)
+    }
+```
+
+
+In the above test, we validated that the `spent` property on the `Budget` instance works as expected. You can apply the same approach to test the `remaining` property and ensure it returns the correct value based on the budget's limit and associated expenses.
+
+By focusing on tests that validate your business logic—like enforcing unique budget names or correctly calculating totals—you’re not just testing code, you’re safeguarding the behavior of your application. These kinds of tests are resilient, easy to understand, and provide long-term value as your app evolves.
+
+Rather than testing what frameworks already guarantee, invest your time in writing unit tests that cover **what your app is responsible for**. This ensures your business rules remain intact, your logic remains sound, and your codebase remains trustworthy.
+
+As you continue building with SwiftData, remember: it's not about testing everything—it's about testing the **right** things.
 
 ## Previews 
 
@@ -646,4 +713,118 @@
 
 ## CloudKit 
 
+One of the key benefits of using **SwiftData** with **SwiftUI** is its seamless integration with **CloudKit**. In most cases, no additional configuration is needed—your local SQLite database will automatically sync with the user’s **private CloudKit database**.
+
+> Note: At the time of this writing, SwiftData only supports syncing with the user's **private** CloudKit database.
+
+Most CloudKit-related issues are surfaced in the **Xcode output window**, which can help guide you in resolving them. The most common problems typically include not being signed into iCloud on the device or simulator, or failing to provide **default or optional values** for properties in your SwiftData models.
+
+As shown in the example below, I’ve provided default values for all model properties and marked relationships as optional to ensure smooth syncing with CloudKit:
+
+
+``` swift 
+@Model
+class Budget {
+    
+    var name: String = ""
+    var limit: Double = 0.0
+    @Relationship(deleteRule: .cascade)
+    var expenses: [Expense]? = []
+```
+
+
+Additionally, if you're integrating with CloudKit, **you cannot use unique constraints** (e.g., `#Unique<Budget>([\.name])`) on your model’s properties. CloudKit does not support enforcing uniqueness at the schema level, and including such constraints in your SwiftData model will result in sync failures.
+
+One other interesting thing to note about ...
+
+The following code works perfectly fine on a single device with CloudKit integration. Unfortunately, when tested on multiple devices for CloudKit sync then it becomes clear that the changes are not being propagated and the view is not getting refreshed. 
+
+``` swift 
+
+import SwiftUI
+import SwiftData
+
+struct BudgetDetailScreen: View {
+    
+    @Bindable var budget: Budget
+    @Environment(\.modelContext) private var context
+    
+    var body: some View {
+        
+        VStack {
+
+           // other code
+            
+            Form {
+                Section("Budget") {
+                     TextField("Budget name", text: $budget.name)
+                     TextField("Budget limit", value: $budget.limit, format: .currency(code: Locale.currencyCode))
+                }
+                
+                Section("Expenses") {
+                    List {
+                        
+                        ForEach(budget.expenses) { expense in
+                            ExpenseCellView(expense: expense)
+                        }.onDelete(perform: deleteExpense)
+                    }
+                }
+                
+            }.navigationTitle(budget.name)
+        }
+    }
+}
+
+```
+
+CloudKit sends **silent push notifications** to notify the app of changes, but these do not automatically trigger view updates. That’s because the tracked entity—in this case, `budget`—hasn’t technically changed. Since `Budget` is a reference type and still points to the same memory location, SwiftUI doesn’t see it as modified, and therefore the view isn’t re-rendered. As a result, properties like `budget.expenses` are not re-evaluated when new data is synced from CloudKit.
+
+One effective way to solve this issue is by tracking **expenses directly** using the `@Query` macro. Instead of accessing expenses through the `budget` model, you can construct and execute a dynamic `@Query` to fetch all relevant expenses. This allows SwiftUI to re-render when the underlying expense data changes, ensuring that your UI stays in sync with the latest CloudKit updates.
+
+The implementation is shown below: 
+
+``` swift 
+struct BudgetDetailScreen: View {
+    
+    @Bindable var budget: Budget
+    @Environment(\.modelContext) private var context
+    @Query private var expenses: [Expense] = []
+    
+    init(budget: Budget) {
+        self.budget = budget
+        let budgetId = self.budget.persistentModelID
+        
+        let predicate = #Predicate<Expense> {
+            if let budget = $0.budget {
+                return budget.persistentModelID == budgetId
+            } else {
+                return false
+            }
+        }
+        
+        _expenses = Query(filter: predicate)
+    }
+```
+
+A custom initializer has been added to `BudgetDetailScreen`, which is responsible for constructing a dynamic `@Query`. This query fetches all expenses associated with the provided budget. By using `@Query`, SwiftUI is able to **track changes** to the underlying expense data, allowing the view to re-render correctly when updates—such as CloudKit syncs—occur. The updated implementation is shown below:
+
+``` swift 
+Section("Expenses") {
+                    List {
+                        
+                        // use expenses instead of budget.expenses 
+                        ForEach(expenses) { expense in
+                            ExpenseCellView(expense: expense)
+                        }.onDelete(perform: deleteExpense)
+                    }
+                }
+```
+
+
+By shifting from `budget.expenses` to a dynamic `@Query`, we ensure that SwiftUI is properly notified when new data arrives—whether it's created locally or synced silently from CloudKit. This approach not only solves the view refresh issue but also aligns well with SwiftData’s design, where `@Query` plays a central role in tracking changes and driving UI updates.
+
+While CloudKit integration with SwiftData feels seamless on the surface, subtle nuances—like view re-rendering and data observation—require careful handling. Leveraging tools like dynamic `@Query` helps you build more robust, reactive interfaces that stay in sync across devices and platforms.
+
+As SwiftData continues to evolve, we can expect improvements and more predictable syncing behavior. Until then, strategies like these can help you bridge the gap and deliver a smooth user experience with real-time data updates.
+
 ## Conclusion 
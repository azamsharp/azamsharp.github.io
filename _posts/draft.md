<<<<<<< HEAD
# The Ultimate Guide to the Foundation Models Framework 
=======
# SwiftData Architecture – Patterns and Practices 

SwiftData, announced at WWDC 2023, marks a significant evolution in data persistence for SwiftUI applications. Built from the ground up with Swift-native syntax and a declarative approach, SwiftData aims to replace Core Data with something that feels more intuitive, modern, and better integrated into the SwiftUI ecosystem.

But as with any new framework, the big question remains: *how should you architect your app around it?* Should you fully embrace SwiftData’s built-in conveniences like `@Model` and `@Query`, or should you abstract them behind protocols for flexibility? Where should business logic live? And how can you structure your code so that it remains testable, maintainable, and easy to reason about?

In this article, I’ll walk you through the patterns and practices I’ve developed for building real-world SwiftData applications. Using a budget tracking app as an example, we’ll explore:

- How to structure your data models
- Where to place business logic and validation
- When to use DTOs (and when not to)
- How to write meaningful unit tests
- How to set up effective Xcode previews
- How to work with CloudKit integration
- How to future-proof your app against changes in persistence layers

Whether you’re just getting started with SwiftData or looking to refine your architecture, this guide will help you make informed, pragmatic decisions and get the most out of Apple’s latest persistence framework.

<div style="
    background: linear-gradient(to right, #e6f2ff, #f9fbff);
    border-left: 6px solid #0073e6;
    padding: 24px 28px;
    border-radius: 8px;
    font-family: -apple-system, BlinkMacSystemFont, 'Segoe UI', Roboto, Helvetica, Arial, sans-serif;
    font-size: 1.1rem;
    color: #2c3e50;
    margin: 24px 0;
    box-shadow: 0 4px 10px rgba(0, 115, 230, 0.08);
">
    <strong style="font-size: 1.2rem;">🚀 Want to become a highly valued iOS developer?</strong><br><br>
    Explore expert-led courses and hands-on learning at 
    <a href="https://azamsharp.school" style="color: #0073e6; text-decoration: none; font-weight: 600;">
        AzamSharp School
    </a>.
</div>


## Architecture

Over the years, I’ve experimented with several different patterns for building SwiftData applications. But I’ve always found myself asking the same question: How can I make this simpler—while still keeping the code scalable, testable, and easy to maintain?

In this article, I’ll demonstrate how to build a SwiftData application using a budget tracking app as an example. The main reason for choosing a budget tracking application is that most people are already familiar with the concepts of budgeting and expenses, making it easier to focus on the architecture rather than the domain.

Let's start by creating our model to represent a Budget. The implementation is shown below: 

``` swift 
import SwiftData

@Model
class Budget {
    var name: String
    var limit: Double
    
    init(name: String, limit: Double) {
        self.name = name
        self.limit = limit
    }
}
```


The `Budget` model is quite straightforward—it consists of just two properties: `name` and `limit`. Next, let’s look at how we can persist a new budget to the database using the SwiftData framework. Below is the implementation of the `BudgetListScreen`.

``` swift 
struct BudgetListScreen: View {
    
    @State private var name: String = ""
    @State private var limit: Double?
    
    @Environment(\.modelContext) private var context
    @Query private var budgets: [Budget] = []
    
    var body: some View {
        Form {
            TextField("Name", text: $name)
            TextField("Limit", value: $limit, format: .currency(code: "USD"))
            Button("Save") {
                
                // validate the name and limit
                guard let limit = limit else { return }
                
                let budget = Budget(name: name, limit: limit)
                context.insert(budget)
                
            }
            
            if !budgets.isEmpty {
                Section("Budgets") {
                    List(budgets) { budget in
                        Text(budget.name)
                    }
                }
            } else {
                ContentUnavailableView("No budgets available", systemImage: "chart.pie.fill")
            }
        }
    }
}

#Preview {
    BudgetListScreen()
        .modelContainer(for: Budget.self, inMemory: true)
}

```

There are several key aspects to note about the implementation above. First, for Xcode Previews, we’ve injected a `modelContainer` with `inMemory` explicitly set to `true`. This ensures that preview data is not persisted to the actual database, allowing for safe and isolated testing within the preview environment.

When the user taps the button, a new `Budget` object is instantiated, its values are assigned, and it is inserted into the model context. There's no need to explicitly call the `save()` function on the model context, as SwiftData automatically persists changes in response to certain app events—such as navigation or when the app moves to the background.

SwiftData also introduces the `@Query` macro, which enables seamless tracking and fetching of records from the database. It functions similarly to the `@FetchRequest` property wrapper in Core Data, which internally relies on `NSFetchedResultsController` to monitor changes and update the UI accordingly. When a new budget is added, the `@Query` macro automatically fetches the updated list of budgets and reflects the changes on the screen.  

Currently, our application doesn't implement any business rules. So far, we've focused solely on persisting budgets and retrieving them. In the next section, we’ll explore how to incorporate domain logic and business rules into your SwiftData application.

### Business Rules 

To ensure that each budget has a unique name—meaning no two budgets can share the same name—we need to introduce a validation step. While SwiftData provides the #Unique macro for enforcing uniqueness, it doesn't throw an error or offer a clean way to handle violations when the rule is broken.

As a workaround, we can implement an exists function in the Budget model that checks whether a budget with the given name already exists in the database.

Although it's possible to place this logic directly in the BudgetListScreen, a better approach is to encapsulate it within the Budget class. This not only makes the code more reusable and easier to maintain but also enables unit testing the logic independently of the UI layer.

The implementation is shown below: 

``` swift 
@Model
class Budget {
    var name: String
    var limit: Double
    
    init(name: String, limit: Double) {
        self.name = name
        self.limit = limit
    }
    
    private func exists(context: ModelContext, name: String) throws -> Bool {
       
        let predicate = #Predicate<Budget> { budget in
            budget.name.localizedStandardContains(name)
        }

        let fetchDescriptor = FetchDescriptor<Budget>(predicate: predicate)
        let results: [Budget] = try context.fetch(fetchDescriptor)
        return !results.isEmpty
    }
    
    func save(context: ModelContext) throws {
        
        if try exists(context: context, name: name) {
            throw BudgetError.duplicateName
        }
        
        context.insert(self)
    }
}
```

We’ve added our business logic directly inside the Budget model. At the moment, we have a single rule: to prevent users from adding duplicate budget names to persistent storage. This rule is enforced through the exists function, as shown in the implementation above.

The exists function is marked as private, making it inaccessible from outside the Budget class. However, you can still unit test this logic indirectly by using the publicly available save function, which internally relies on exists to enforce the uniqueness rule.

This approach of embedding business rules directly within your model class keeps things clean and straightforward, without the need to wrap your objects in additional design patterns.

We can also validate the budget limit by ensuring it is greater than zero. The save function has been updated to enforce this rule.

``` swift 
  func save(context: ModelContext) throws {
        
        guard limit > 0 else {
            throw BudgetError.invalidLimit
        }
        
        if try exists(context: context, name: name) {
            throw BudgetError.duplicateName
        }
        
        context.insert(self)
    }
```

Business rules aren’t limited to the Budget class alone—they can also apply to relationships defined within the model. In the example below, we've added a one-to-many relationship between Budget and Expense, meaning a single budget can be associated with multiple expenses.

``` swift 

@Model
class Budget {
    var name: String
    var limit: Double
    
    @Relationship(deleteRule: .cascade)
    var expenses: [Expense] = []

    // other code 
}

@Model
class Expense {
    var name: String
    var amount: Double
    var quantity: Int
    var budget: Budget?
    
    var total: Double {
        amount * Double(quantity)
    }
    
    init(name: String, amount: Double, quantity: Int = 1) {
        self.name = name
        self.amount = amount
        self.quantity = quantity
    }
}

```

Now, we can enhance our Budget class by adding computed properties spent and remaining, which dynamically calculate the total amount spent and the remaining budget based on associated expenses.

``` swift 
@Model
class Budget {
    var name: String
    var limit: Double
    
    @Relationship(deleteRule: .cascade)
    var expenses: [Expense] = []
    
    var spent: Double {
        expenses.reduce(0) { result, expense in
            result + expense.total
        }
    }
    
    var remaining: Double {
        limit - spent
    }

    // other code 
}
```

Properties like total in the Expense model, as well as spent and remaining in the Budget model, represent business logic. As such, it’s important to take the time to write unit tests for them to ensure they behave as expected under various scenarios.

## Should we create separate layer for business logic? 

I tend to avoid introducing extra layers into my application unless they’re absolutely necessary. At this stage, I don’t see a strong need for a separate business logic layer, as the Budget and Expense models are perfectly capable of handling their own logic.

That said, there are certainly cases where creating services, managers, or other abstractions makes sense—particularly when importing data from a JSON API and persisting it to storage. In those scenarios, separating concerns can help keep the codebase clean and maintainable.

Here’s the outline of the Importer, a component responsible for fetching expenses from a JSON API. The imported data can then be persisted into the local database using the SwiftData framework.

``` swift 
import Foundation

struct Importer {
    
    let httpClient: HTTPClient
    
    func importExpenses() -> [Expense] {
        
        // use HTTPClient to fetch the expenses from JSON API
        
        // return the expenses
        return []
    }
}
```

> You may have noticed that importExpenses returns the actual SwiftData model rather than a DTO. Whether to return a model or a DTO depends on the specific use case, and I’ll dive deeper into this decision in the Serialization section of the article.

## What if I want to use a different persistent storage in the future? 

Apple designed SwiftData to integrate seamlessly with SwiftUI—which is evident from the fact that the @Query macro can only be used inside SwiftUI views. While this tight integration offers convenience, it also introduces a major trade-off: coupling your views directly to SwiftData. 

> In SwiftUI, views are the view model. 

Now, imagine you've been building your application for a few months and later decide to switch to a different persistence solution like GRDB or Realm. Because your views rely on SwiftData-specific features like @Model and @Query, migrating becomes difficult. These constructs are unique to SwiftData and don’t translate cleanly to other data persistence frameworks, making your architecture harder to adapt or extend over time.

A possible solution is to create a custom data access layer and define a protocol to abstract away the underlying data provider. In the implementation below, I’ve introduced a `DataAccess` protocol that includes `getBudgets` and `addBudget` functions. Currently, there's a single concrete implementation called `BudgetSwiftDataAccess`, but the architecture allows for easily adding alternative implementations in the future, such as for testing or switching to a different data source.


``` swift 

@MainActor
protocol DataAccess {
    func getBudgets() throws -> [BudgetPlain]
    func addBudget(name: String, limit: Double)
}

@MainActor
class BudgetSwiftDataAccess: DataAccess {
    
    var container: ModelContainer
    var context: ModelContext
    
    @MainActor
    init(container: ModelContainer = ModelContainer.default()) {
        self.container = container
        self.context = container.mainContext
    }
    
    func getBudgets() throws -> [BudgetPlain] {
        let budgets = try context.fetch(FetchDescriptor<Budget>())
        return budgets.map(BudgetPlain.init)
    }
    
    func addBudget(name: String, limit: Double) {
        let budget = Budget(name: name, limit: limit)
        context.insert(budget)
    }
    
}
```

One important thing to note is that the `getBudgets` and `addBudget` functions in the `DataAccess` protocol operate on plain types. They are not tied to any specific persistence framework like SwiftData, Core Data, or Realm. The `BudgetPlain` type is a simple `struct` containing just `name` and `limit` properties.

Each data layer is responsible for converting its specific model into a `BudgetPlain` instance. This ensures that the view layer interacts only with simple, framework-agnostic types, rather than being coupled to specialized models from SwiftData, Core Data, or Realm.

Next, you can access your data access layer in your view through the use of Environment values. This is shown below: 

``` swift 
struct BudgetListScreen: View {
    
    @State private var name: String = ""
    @State private var limit: Double?
    @State private var budgets: [BudgetPlain] = []
    
    @Environment(\.dataAccess) private var dataAccess

    // other code ...
}
```

So, the million dollar question is that should you use APIs provided by SwiftData or should you always create data access layers. There is no right answer to this what-if question—it all comes down to trade-offs. If you choose to use SwiftData’s APIs such as @Query, @Model, #Predicate, and others, you gain tight integration with SwiftUI and a faster development experience. However, you also introduce coupling that makes it harder to switch to another persistence layer down the road.

On the other hand, if you build a more abstract architecture—using plain Swift models, protocol-based repositories, and custom query layers—you’ll gain flexibility and testability, but at the cost of added complexity and boilerplate.

In the end, it’s about choosing the right balance for your project’s scope, longevity, and team preferences.

## Queries 

SwiftData provides the `@Query` macro, which allows you to fetch records directly from persistent storage. Beyond just fetching, `@Query` also automatically triggers a view update whenever a record is added, updated, or deleted—*as long as* a property from that record is used within the view’s body.

This behavior is similar to how `NSFetchedResultsController` works in Core Data, and I wouldn’t be surprised if SwiftData uses it behind the scenes to achieve this reactivity.

The `@Query` macro is only available within SwiftUI views. In our implementation, we've used it inside the `BudgetListScreen`, as shown below:


``` swift 
@Query private var budgets: [Budget] = []
```

When developers see this code, their immediate reaction often centers around *separation of concerns*. The instinct is to push back—arguing that placing data access logic directly in the view is unacceptable.

However, as I mentioned earlier, in SwiftUI, the **view also acts as the view model**. Of course, that doesn’t mean you should start dumping all of your business logic into the view. But it *is* an appropriate place for presentation logic, data transformation, and mapping.

Additionally, separation of concerns still exists—it’s just structured differently. Instead of being divided across layers (like in MVC or MVVM), responsibilities are now **organized by feature or view**. For example, all logic related to listing budgets lives inside `BudgetListScreen`, while everything related to adding a new expense resides in `AddExpenseScreen`.

So, the principle of separation of concerns hasn’t been lost—it has simply **shifted in alignment with SwiftUI’s component-driven architecture**.

Now, you might be thinking about the *massive views* problem. If a view starts getting too large, there’s nothing stopping you from breaking it down into smaller, reusable views. SwiftUI makes it easy to extract and compose views, helping you keep your codebase clean, modular, and maintainable.

Let’s get back to the `@Query` macro. In most cases, it’s recommended to use `@Query` directly inside the view for clarity and simplicity. However, if you prefer, you can also move the query definition into the model itself. This approach helps centralize query logic and can make your views cleaner. Here's an example demonstrating how to implement this:

``` swift 
@Model
class Budget {
    var name: String
    var limit: Double

    static var all: FetchDescriptor<Budget> {
        FetchDescriptor<Budget>()
    }

    // other code ...
}
```

And now, you can use it in the view as shown below: 

``` swift 
struct BudgetListScreen: View {
    
    @State private var name: String = ""
    @State private var limit: Double?
    
    @Environment(\.modelContext) private var context
    
    @Query(Budget.all) private var budgets: [Budget] = []

    // other code 
}
```

This approach also makes it easier to write unit tests for your queries and promotes reusability. If you find yourself needing the same query in multiple places, extracting it into a shared model function is helpful. That said, if you're reusing the **exact same query and presentation**, it may be even better to make the **view itself reusable** so it can be embedded in different parts of your application with minimal duplication.

But what about **dynamic queries**? How do you implement queries in SwiftData that depend on a runtime value? Unfortunately, there’s no straightforward way to change the predicate once `@Query` has been defined.

One approach—demonstrated in [Apple’s sample code](https://developer.apple.com/documentation/swiftui/backyard-birds-sample)—involves creating a **subview** and passing the filter or sort order as a parameter. Inside the subview's initializer, you can then define the `@Query` using that dynamic value. This technique allows for more flexible, runtime-driven queries, as shown below:

``` swift 
struct BudgetListView: View {
    
    let sortOrder: SortOrder
    
    @Query private var budgets: [Budget] = []
    
    init(sortOrder: SortOrder) {
        self.sortOrder = sortOrder
        
        let sortDescriptor = SortDescriptor<Budget>(\.name, order: sortOrder == .asc ? .forward: .reverse)
        _budgets = Query(sort: [sortDescriptor])
    }
    
    var body: some View {
        List(budgets) { budget in
            Text(budget.name)
        }
    }
}
```


The `BudgetListView` encapsulates the logic for displaying sorted budgets. The `@Query` is constructed within the initializer based on the value passed in—such as `sortOrder` in this case. This approach demonstrates how you can implement **dynamic queries** in SwiftData by generating the query at runtime through subview initialization. This technique does require you to break your views based on the dynamic parameter. Depending on the scenario, that can actually be a good thing. Since SwiftUI’s dependency graph is view-based, it will only re-evaluate the views whose input parameters—or dependencies—have changed. This can lead to more efficient UI updates and better performance, especially in complex view hierarchies.

## Testing 

In the last section, we talked about architecture and business logic and how placing the rules right in the SwiftData model class allows us to easily write unit tests. In this section, we are going to implement couple of unit tests for our model classes. 

When writing unit tests, it's important to focus on tests that provide real value and a return on investment. After all, tests are code too—and poorly written or unnecessary tests can add to the complexity of your codebase rather than reduce it.

Take a look at the following unit test. 

``` swift 
  @Test func user_save_budget_successfully() throws {
        
        let budget = Budget(name: "Groceries", limit: 500)
        context.insert(budget)
        
        // fetch the newly saved budget
        
        let fetchDescriptor = FetchDescriptor<Budget>()
        let budgets = try context.fetch(fetchDescriptor)
        
        let savedBudget = budgets[0]
        #expect(savedBudget.name == "Groceries")
        #expect(savedBudget.limit == 500)
    }
```

The test creates an instance of the `Budget` model and uses the SwiftData model context to insert it into the in-memory database. It then verifies the save operation by fetching the model from storage.

While this test may pass, it doesn't provide meaningful value—because it ends up testing the SwiftData framework itself, rather than our custom business logic.

Now, let's take a look at a test that provides much better return on our investment. 

``` swift 
  @Test func throw_exception_when_inserting_budgets_with_duplicate_name() throws {
        
        let budget = Budget(name: "Vacation", limit: 100)
        try budget.save(context: context)
        
        #expect(throws: BudgetError.duplicateName, "Duplicate name exception was not thrown.", performing: {
            
            let anotherBudget = Budget(name: "Vacation", limit: 500)
            try anotherBudget.save(context: context)
            
            // also check that in the database there is only one instance
            let budgets = try context.fetch(Budget.all)
            #expect(budgets.count == 1)
        })
        
    }
```

The test above ensures that an exception is thrown when a user attempts to save a budget with a duplicate name. It also verifies that the storage contains only a single budget record, confirming that duplicates are not persisted.

In similar fashion you can write high quality tests that provide value to your codebase and protect your against regression. 

``` swift 
 @Test func calculate_spent_amount_for_budget() {
        
        let budget = Budget(name: "Vacation", limit: 500)
        
        budget.expenses.append(Expense(name: "Rental car", amount: 200))
        budget.expenses.append(Expense(name: "Airfare", amount: 120))
        
        #expect(budget.spent == 320)
    }
```

In the last section, we talked about architecture and business logic and how placing the rules right in the SwiftData model class allows us to easily write unit tests. In this section, we are going to implement couple of unit tests for our model classes. 

When writing unit tests, it's important to focus on tests that provide real value and a return on investment. After all, tests are code too—and poorly written or unnecessary tests can add to the complexity of your codebase rather than reduce it.

Take a look at the following unit test. 

``` swift 
  @Test func user_save_budget_successfully() throws {
        
        let budget = Budget(name: "Groceries", limit: 500)
        context.insert(budget)
        
        // fetch the newly saved budget
        
        let fetchDescriptor = FetchDescriptor<Budget>()
        let budgets = try context.fetch(fetchDescriptor)
        
        let savedBudget = budgets[0]
        #expect(savedBudget.name == "Groceries")
        #expect(savedBudget.limit == 500)
    }
```

The test creates an instance of the `Budget` model and uses the SwiftData model context to insert it into the in-memory database. It then verifies the save operation by fetching the model from storage.

While this test may pass, it doesn't provide meaningful value—because it ends up testing the SwiftData framework itself, rather than our custom business logic.

Now, let's take a look at a test that provides much better return on our investment. 

``` swift 
  @Test func throw_exception_when_inserting_budgets_with_duplicate_name() throws {
        
        let budget = Budget(name: "Vacation", limit: 100)
        try budget.save(context: context)
        
        #expect(throws: BudgetError.duplicateName, "Duplicate name exception was not thrown.", performing: {
            
            let anotherBudget = Budget(name: "Vacation", limit: 500)
            try anotherBudget.save(context: context)
            
            // also check that in the database there is only one instance
            let budgets = try context.fetch(Budget.all)
            #expect(budgets.count == 1)
        })
        
    }
```

The test above ensures that an exception is thrown when a user attempts to save a budget with a duplicate name. It also verifies that the storage contains only a single budget record, confirming that duplicates are not persisted.

In similar fashion you can write high quality tests that provide value to your codebase and protect your against regression. 

``` swift 
 @Test func calculate_spent_amount_for_budget() {
        
        let budget = Budget(name: "Vacation", limit: 500)
        
        budget.expenses.append(Expense(name: "Rental car", amount: 200))
        budget.expenses.append(Expense(name: "Airfare", amount: 120))
        
        #expect(budget.spent == 320)
    }
```


In the above test, we validated that the `spent` property on the `Budget` instance works as expected. You can apply the same approach to test the `remaining` property and ensure it returns the correct value based on the budget's limit and associated expenses.

By focusing on tests that validate your business logic—like enforcing unique budget names or correctly calculating totals—you’re not just testing code, you’re safeguarding the behavior of your application. These kinds of tests are resilient, easy to understand, and provide long-term value as your app evolves.

Rather than testing what frameworks already guarantee, invest your time in writing unit tests that cover **what your app is responsible for**. This ensures your business rules remain intact, your logic remains sound, and your codebase remains trustworthy.

As you continue building with SwiftData, remember: it's not about testing everything—it's about testing the **right** things.

## Previews 

As one Apple engineer put it during a WWDC session, *“Previews are like tests.”* Previews allow us to quickly visualize the appearance of our user interface without the need to launch the simulator every time we make a change. As an iOS developer, I rely heavily on Xcode Previews and truly believe they make SwiftUI development faster, more efficient, and a lot more enjoyable.

The BudgetListScreen uses the following code to construct a preview. 

``` swift 
#Preview {
    NavigationStack {
        BudgetListScreen()
    }.modelContainer(previewContainer)
}
```

An important detail to note is that for the `modelContainer` argument, we passed in the `previewContainer` property. This property is a specialized instance of `ModelContainer` designed specifically for use in previews. It provides an isolated, in-memory context that allows your SwiftData models to function properly within Xcode Previews without affecting your main app data.

``` swift 
@MainActor
var previewContainer: ModelContainer = {
    
    let container = try! ModelContainer(for: Budget.self, configurations: ModelConfiguration(isStoredInMemoryOnly: true))
    
    for budget in SampleData.budgets {
        container.mainContext.insert(budget)
    }
    
    return container
    
}()

struct SampleData {
    
    static var budgets: [Budget] {
        return [Budget(name: "Groceries", limit: 400), Budget(name: "Vacation", limit: 2000)]
    }
    
}
```


The `previewContainer` also gives you the flexibility to insert default values into the in-memory storage. These values are then used to populate and display meaningful content in the `BudgetListScreen`, making your previews more realistic and useful during development.

There are some scenarios where you need to first fetch data using @Query and then pass an individual item to the screen. This is shown below: 

``` swift 
    BudgetDetailScreen(budget: budgets[0])
```

You may try to write the following preview: 

``` swift 
#Preview {
    
    @Previewable @Query var budgets: [Budget] = []
    
    NavigationStack {
        BudgetDetailScreen(budget: budgets[0])  
    } .modelContainer(previewContainer)
}
```

> @Previewable macro allows you to use dynamic properties inline in previews. 


Unfortunately, the code above will throw an **"index out of range"** exception. This happens because the `previewContainer` has not been properly initialized before attempting to access the `budgets` collection.

One way to resolve this issue is to manually create a **container view**—much like we used to do before `@Query`—and use `@Query` in the **parent view**, then pass the resulting data down to the child view. This approach ensures the data is available when the child view is rendered in the preview.


``` swift 
struct BudgetDetailScreenContainer: View {
    
    @Query(sort: \Budget.name, order: .forward) private var budgets: [Budget]
    
    var body: some View {
        BudgetDetailScreen(budget: budgets[0])
    }
}

#Preview { @MainActor in
    NavigationStack {
        BudgetDetailScreenContainer()
    }.modelContainer(previewContainer)
}
```

We created the `BudgetDetailScreenContainer` specifically to support previews. In the preview provider, we set up the model container with mock data. The `BudgetDetailScreenContainer` then uses `@Query` to fetch items from the in-memory database and passes the relevant data down to `BudgetDetailScreen`. This approach ensures that the preview has access to real data, enabling us to visualize the UI in a meaningful and realistic way.

Another option introduced in the WWDC 2024 session titled [**What’s New in SwiftData**](https://developer.apple.com/videos/play/wwdc2024/10137/) is the use of `PreviewModifier` and `PreviewTrait`. These new tools allow you to inject model data directly into your previews—eliminating the need to create a custom parent container view just for previewing purposes.  

The following example, taken from Apple’s WWDC 2024 sample code, demonstrates how to use `PreviewModifier` and `PreviewTrait` to simplify preview setup:


``` swift 
import SwiftUI
import SwiftData

struct SampleData: PreviewModifier {
    static func makeSharedContext() throws -> ModelContainer {
        let config = ModelConfiguration(isStoredInMemoryOnly: true)
        let container = try ModelContainer(for: Trip.self, configurations: config)
        Trip.makeSampleTrips(in: container)
        return container
    }
    
    func body(content: Content, context: ModelContainer) -> some View {
        content.modelContainer(context)
    }
}


extension PreviewTrait where T == Preview.ViewTraits {
    @MainActor static var sampleData: Self = .modifier(SampleData())
}

struct ContentView: View {
    @Query
    var trips: [Trip]


    var body: some View {
        ...
    }
}


#Preview(traits: .sampleData) {
    ContentView()
}
```

The PreviewModifier can also be used for previews of views taking a model as parameter:

``` swift 
// Create a preview query using @Previewable

import SwiftUI
import SwiftData

#Preview(traits: .sampleData) {
    @Previewable @Query var trips: [Trip]
    BucketListItemView(trip: trips.first)
}
```

Moving forward, you should prefer using `PreviewModifier` and `PreviewTrait` to provide sample data to your previews. This approach leads to cleaner, more maintainable code by reducing the need for custom container views and boilerplate setup.

Xcode Previews are an essential tool in every SwiftUI developer’s workflow, and with the enhancements introduced in WWDC 2024—such as `PreviewModifier` and `PreviewTrait`—creating rich, data-driven previews is now easier and more scalable than ever. These tools allow you to build realistic previews with minimal effort, making it simpler to catch UI issues early, prototype quickly, and deliver polished interfaces with confidence.

While custom container views still have their place in certain scenarios, embracing `PreviewModifier` and `PreviewTrait` will help streamline your preview setup, improve reusability, and keep your preview code clean and focused.

By making previews an integral part of your development process—and powering them with real, testable data—you’ll not only speed up development but also improve the quality of your SwiftUI apps.

## Handling JSON Responses 

When building SwiftData applications, there are times when you need to fetch data from a remote source and insert it into your local database. In my course, [**Build Gardening App Using SwiftUI & SwiftData**](https://azamsharp.teachable.com/p/build-gardening-app-using-swiftui-swiftdata), I demonstrate this by downloading a list of vegetables from an API and allowing the user to add them to their garden based on their interaction.

In scenarios like this, most developers instinctively create DTO (Data Transfer Object) types to represent the server's response. While this is often a good approach, the need for DTOs really depends on a few important factors.

For instance—what if you control the server and the response format? Or what if the server response is already flat and closely resembles your SwiftData model? In such cases, introducing a separate DTO layer may be unnecessary.

In this section, we’ll explore different use cases to determine when a DTO is beneficial and when it’s reasonable to skip it and map the response directly to your SwiftData model.

Consider a scenario where you're building a vegetable gardening application, and you receive the following response from your own server—one that you have complete control over:

``` swift 
[
  {
    "vegetableId": 1,
    "name": "Carrot",
    "body": "A root vegetable, usually orange in color, rich in beta-carotene."
  },
  {
    "vegetableId": 2,
    "name": "Spinach",
    "body": "A leafy green vegetable high in iron and vitamins."
  },
  {
    "vegetableId": 3,
    "name": "Tomato",
    "body": "A red, juicy fruit often used as a vegetable in cooking."
  }
]
```

The response is quite straightforward and closely aligns with our data model. In this case, we can map the response directly to a SwiftData model without introducing a separate DTO layer. This keeps the code simple and reduces unnecessary abstraction. The implementation of the SwiftData model is shown below:

``` swift 
@Model
class Vegetable: Decodable {

    var vegetableId: Int
    var name: String
    var body: String
    
    private enum CodingKeys: String, CodingKey {
        case vegetableId, name, body
    }
    
    required init(from decoder: any Decoder) throws {
        
        let container = try decoder.container(keyedBy: CodingKeys.self)
        self.vegetableId = try container.decode(Int.self, forKey: .vegetableId)
        self.name = try container.decode(String.self, forKey: .name)
        self.body = try container.decode(String.self, forKey: .body)
    }
}
```

But what about if response is not controlled by you and it is nested, complicated or all of the above. In those cases, it is a good idea to implement a DTO and let DTO handle all the mapping etc. Here is one example: 

Below you can find the response from [JSONPlaceHolder /users endpoint](https://jsonplaceholder.typicode.com/users). 

``` json 
[{
    "id": 1,
    "name": "Leanne Graham",
    "username": "Bret",
    "email": "Sincere@april.biz",
    "address": {
      "street": "Kulas Light",
      "suite": "Apt. 556",
      "city": "Gwenborough",
      "zipcode": "92998-3874",
      "geo": {
        "lat": "-37.3159",
        "lng": "81.1496"
      }
    },
    "phone": "1-770-736-8031 x56442",
    "website": "hildegard.org",
    "company": {
      "name": "Romaguera-Crona",
      "catchPhrase": "Multi-layered client-server neural-net",
      "bs": "harness real-time e-markets"
    }
  }]
```

As you can see, the response is nested across multiple levels. While it's technically possible to map this response directly to our SwiftData `User` model, doing so would introduce a significant amount of boilerplate code into the model itself. Additionally, the structure of our model may differ from the structure of the actual API response.  

A better approach is to use dedicated DTO (Data Transfer Object) types to handle the JSON decoding. These lightweight structures allow us to cleanly map the API response and then convert the data into our SwiftData model as needed.

The implementation of the DTO objects is shown below:

``` swift 
import Foundation

struct GeoDTO: Codable {
    let lat: String
    let lng: String
}

struct AddressDTO: Codable {
    let street: String
    let suite: String
    let city: String
    let zipcode: String
    let geo: GeoDTO
}

struct CompanyDTO: Codable {
    let name: String
    let catchPhrase: String
    let bs: String
}

struct UserDTO: Codable {
    let id: Int
    let name: String
    let username: String
    let email: String
    let address: AddressDTO
    let phone: String
    let website: String
    let company: CompanyDTO
}

```

And the implementation of SwiftData model `User` is shown below: 

``` swift 
import Foundation
import SwiftData

@Model
class User {
    @Attribute(.unique) var id: Int
    var name: String
    var username: String
    var email: String
    var phone: String
    var website: String
    var address: String
    var company: String

    init(id: Int, name: String, username: String, email: String, phone: String, website: String, address: String, company: String) {
        self.id = id
        self.name = name
        self.username = username
        self.email = email
        self.phone = phone
        self.website = website
        self.address = address
        self.company = company
    }

    static func fromDTO(_ dto: UserDTO) -> User {
        let addressString = "\(dto.address.street), \(dto.address.suite), \(dto.address.city), \(dto.address.zipcode)"
        let companyString = dto.company.name
        return User(
            id: dto.id,
            name: dto.name,
            username: dto.username,
            email: dto.email,
            phone: dto.phone,
            website: dto.website,
            address: addressString,
            company: companyString
        )
    }
}

```

As you can see, the decision to use a DTO depends heavily on the complexity and ownership of the data source. When the server response is flat and predictable—as in the case of our gardening app—you can safely map the data directly to your SwiftData model and avoid unnecessary layers.

However, when working with more complex or nested responses—especially from third-party APIs—it’s often best to introduce DTOs. They help isolate the decoding logic, keep your models clean, and make your application more maintainable and testable.

Ultimately, there's no one-size-fits-all answer. The key is to evaluate each situation carefully and choose the approach that keeps your codebase simple, scalable, and easy to reason about.

## CloudKit 

One of the key benefits of using **SwiftData** with **SwiftUI** is its seamless integration with **CloudKit**. In most cases, no additional configuration is needed—your local SQLite database will automatically sync with the user’s **private CloudKit database**.

> Note: At the time of this writing, SwiftData only supports syncing with the user's **private** CloudKit database.

Most CloudKit-related issues are surfaced in the **Xcode output window**, which can help guide you in resolving them. The most common problems typically include not being signed into iCloud on the device or simulator, or failing to provide **default or optional values** for properties in your SwiftData models.

As shown in the example below, I’ve provided default values for all model properties and marked relationships as optional to ensure smooth syncing with CloudKit:


``` swift 
@Model
class Budget {
    
    var name: String = ""
    var limit: Double = 0.0
    @Relationship(deleteRule: .cascade)
    var expenses: [Expense]? = []
```


Additionally, if you're integrating with CloudKit, **you cannot use unique constraints** (e.g., `#Unique<Budget>([\.name])`) on your model’s properties. CloudKit does not support enforcing uniqueness at the schema level, and including such constraints in your SwiftData model will result in sync failures.

One other interesting thing to note about ...

The following code works perfectly fine on a single device with CloudKit integration. Unfortunately, when tested on multiple devices for CloudKit sync then it becomes clear that the changes are not being propagated and the view is not getting refreshed. 

``` swift 

import SwiftUI
import SwiftData

struct BudgetDetailScreen: View {
    
    @Bindable var budget: Budget
    @Environment(\.modelContext) private var context
    
    var body: some View {
        
        VStack {

           // other code
            
            Form {
                Section("Budget") {
                     TextField("Budget name", text: $budget.name)
                     TextField("Budget limit", value: $budget.limit, format: .currency(code: Locale.currencyCode))
                }
                
                Section("Expenses") {
                    List {
                        
                        ForEach(budget.expenses) { expense in
                            ExpenseCellView(expense: expense)
                        }.onDelete(perform: deleteExpense)
                    }
                }
                
            }.navigationTitle(budget.name)
        }
    }
}

```

CloudKit sends **silent push notifications** to notify the app of changes, but these do not automatically trigger view updates. That’s because the tracked entity—in this case, `budget`—hasn’t technically changed. Since `Budget` is a reference type and still points to the same memory location, SwiftUI doesn’t see it as modified, and therefore the view isn’t re-rendered. As a result, properties like `budget.expenses` are not re-evaluated when new data is synced from CloudKit.

One effective way to solve this issue is by tracking **expenses directly** using the `@Query` macro. Instead of accessing expenses through the `budget` model, you can construct and execute a dynamic `@Query` to fetch all relevant expenses. This allows SwiftUI to re-render when the underlying expense data changes, ensuring that your UI stays in sync with the latest CloudKit updates.

The implementation is shown below: 

``` swift 
struct BudgetDetailScreen: View {
    
    @Bindable var budget: Budget
    @Environment(\.modelContext) private var context
    @Query private var expenses: [Expense] = []
    
    init(budget: Budget) {
        self.budget = budget
        let budgetId = self.budget.persistentModelID
        
        let predicate = #Predicate<Expense> {
            if let budget = $0.budget {
                return budget.persistentModelID == budgetId
            } else {
                return false
            }
        }
        
        _expenses = Query(filter: predicate)
    }
```

A custom initializer has been added to `BudgetDetailScreen`, which is responsible for constructing a dynamic `@Query`. This query fetches all expenses associated with the provided budget. By using `@Query`, SwiftUI is able to **track changes** to the underlying expense data, allowing the view to re-render correctly when updates—such as CloudKit syncs—occur. The updated implementation is shown below:

``` swift 
Section("Expenses") {
                    List {
                        
                        // use expenses instead of budget.expenses 
                        ForEach(expenses) { expense in
                            ExpenseCellView(expense: expense)
                        }.onDelete(perform: deleteExpense)
                    }
                }
```


By shifting from `budget.expenses` to a dynamic `@Query`, we ensure that SwiftUI is properly notified when new data arrives—whether it's created locally or synced silently from CloudKit. This approach not only solves the view refresh issue but also aligns well with SwiftData’s design, where `@Query` plays a central role in tracking changes and driving UI updates.

While CloudKit integration with SwiftData feels seamless on the surface, subtle nuances—like view re-rendering and data observation—require careful handling. Leveraging tools like dynamic `@Query` helps you build more robust, reactive interfaces that stay in sync across devices and platforms.

As SwiftData continues to evolve, we can expect improvements and more predictable syncing behavior. Until then, strategies like these can help you bridge the gap and deliver a smooth user experience with real-time data updates.

## Conclusion 

SwiftData brings a fresh, modern approach to data persistence for SwiftUI apps, streamlining everything from model definition to syncing with CloudKit. With features like `@Model`, `@Query`, and seamless integration into the SwiftUI lifecycle, SwiftData simplifies what used to be a complex part of iOS development.

Throughout this article, we explored a practical architecture for building SwiftData applications—starting with modeling your data, incorporating business rules, handling JSON responses, writing meaningful tests, and creating efficient, real-world previews. We also covered how to structure your code in a way that remains flexible, testable, and maintainable—whether you're building a side project or scaling a production app.

SwiftData works best when you embrace its strengths, but it's also important to be mindful of its limitations—especially around flexibility and framework coupling. Whether you choose to build tightly around SwiftData or abstract your persistence layer behind protocols, the key is making thoughtful decisions that align with your project’s goals.

In the end, a well-architected SwiftData app is one that balances simplicity with structure, leverages previews and unit tests to catch issues early, and keeps the business logic close to where it matters most—your models.

Thanks for reading. I hope this article helps you build better, cleaner, and more enjoyable SwiftUI applications using SwiftData.
>>>>>>> 8b028fda
<|MERGE_RESOLUTION|>--- conflicted
+++ resolved
@@ -1,1026 +1,121 @@
-<<<<<<< HEAD
 # The Ultimate Guide to the Foundation Models Framework 
-=======
-# SwiftData Architecture – Patterns and Practices 
 
-SwiftData, announced at WWDC 2023, marks a significant evolution in data persistence for SwiftUI applications. Built from the ground up with Swift-native syntax and a declarative approach, SwiftData aims to replace Core Data with something that feels more intuitive, modern, and better integrated into the SwiftUI ecosystem.
+At WWDC 2025, Apple unveiled the Foundation Models framework, an on-device LLM (Large Language Model). Foundation Models allows developers to utilize powerful generative AI capabilities directly on Apple devices — enabling natural language understanding, content generation, summarization, and more — all while maintaining user privacy and performance by running entirely on-device.
 
-But as with any new framework, the big question remains: *how should you architect your app around it?* Should you fully embrace SwiftData’s built-in conveniences like `@Model` and `@Query`, or should you abstract them behind protocols for flexibility? Where should business logic live? And how can you structure your code so that it remains testable, maintainable, and easy to reason about?
-
-In this article, I’ll walk you through the patterns and practices I’ve developed for building real-world SwiftData applications. Using a budget tracking app as an example, we’ll explore:
-
-- How to structure your data models
-- Where to place business logic and validation
-- When to use DTOs (and when not to)
-- How to write meaningful unit tests
-- How to set up effective Xcode previews
-- How to work with CloudKit integration
-- How to future-proof your app against changes in persistence layers
-
-Whether you’re just getting started with SwiftData or looking to refine your architecture, this guide will help you make informed, pragmatic decisions and get the most out of Apple’s latest persistence framework.
-
-<div style="
-    background: linear-gradient(to right, #e6f2ff, #f9fbff);
-    border-left: 6px solid #0073e6;
-    padding: 24px 28px;
-    border-radius: 8px;
-    font-family: -apple-system, BlinkMacSystemFont, 'Segoe UI', Roboto, Helvetica, Arial, sans-serif;
-    font-size: 1.1rem;
-    color: #2c3e50;
-    margin: 24px 0;
-    box-shadow: 0 4px 10px rgba(0, 115, 230, 0.08);
-">
-    <strong style="font-size: 1.2rem;">🚀 Want to become a highly valued iOS developer?</strong><br><br>
-    Explore expert-led courses and hands-on learning at 
-    <a href="https://azamsharp.school" style="color: #0073e6; text-decoration: none; font-weight: 600;">
-        AzamSharp School
-    </a>.
-</div>
+In this article, we will walk through how to get started with Apple’s Foundation Models framework and explain the core concepts you need to understand in order to take full advantage of its powerful on-device AI capabilities.
 
 
-## Architecture
+## Requirements
 
-Over the years, I’ve experimented with several different patterns for building SwiftData applications. But I’ve always found myself asking the same question: How can I make this simpler—while still keeping the code scalable, testable, and easy to maintain?
+Let's first start with the requirements. In order to use Foundation Models framework you need to satisfy number of requirements. 
 
-In this article, I’ll demonstrate how to build a SwiftData application using a budget tracking app as an example. The main reason for choosing a budget tracking application is that most people are already familiar with the concepts of budgeting and expenses, making it easier to focus on the architecture rather than the domain.
+1. macOS Tahoe 
+2. Xcode 26
+3. Apple Silicon 
 
-Let's start by creating our model to represent a Budget. The implementation is shown below: 
+You can visit [Apple Developer Portal](https://developer.apple.com/download/all/?q=Xcode) to download all the needed tools, included the operating system. 
+
+> It is recommended to not install beta operating system on your primary machine. If you have a spare Apple silicon MacBook or a similar machine then you can definitly use that to try out all the new features. 
+
+## Getting Started 
+
+The best way to get started with Foundation Models is by using the new `#Playground` macro in your SwiftUI application. The `#Playground` macro allows you to embed playgrounds directly alongside your SwiftUI views, making it an excellent way to quickly test and iterate on your code.
+
+Below you can find, what I like to call is hello world of Foundation Models framework. 
 
 ``` swift 
-import SwiftData
+import Playgrounds
+import FoundationModels
 
-@Model
-class Budget {
-    var name: String
-    var limit: Double
+#Playground {
+    let session = LanguageModelSession()
+    let response = try await session.respond(to: "List all states in USA.")
+    print(response.content)
+}
+```
+
+We start by importing Playgrounds since we're using the #Playground macro. Next, we import FoundationModels to enable communication with the on-device LLM.
+
+Interaction with the model begins by creating an instance of LanguageModelSession. This session maintains state between requests, allowing it to retain the context of the conversation or prompts.
+
+We then call the respond function on the session object and pass in a prompt. A prompt is a request or query from the user—essentially, a question being asked. In this case, we're asking the model to list all the states of the USA.
+
+Finally, we print the string response using the response.content property. The result is shown below:
+
+![Listing all states in USA](/images/all-50-states.png)
+
+It’s truly impressive how simple the Foundation Models API is to work with. With just a few lines of code, we were able to send a request and receive a complete response.
+
+-- make it better from here and fix spelling and grammer 
+
+One thing you may have noticed is that the user had to wait for the entire response to be available. This added latency and delay from the user's perspective. A better approach would be to stream the response so it is available as soon as possible.
+
+In the implementation below, we are streaming the response as soon as it is available. 
+
+``` swift 
+#Playground {
+    let session = LanguageModelSession()
+    let stream = session.streamResponse(to: "Write a short story on a cat lost in the big city.")
     
-    init(name: String, limit: Double) {
-        self.name = name
-        self.limit = limit
+    for try await partialResponse in stream {
+        print(partialResponse)
     }
 }
 ```
 
+As soon as the partial response is available it is displayed on the screen. This is an excellent way to keep user engaged, without waiting for the complete response to be available. If you had used a non-stream approach to execute the above prompt, it would have taken at least 20-30 seconds.
 
-The `Budget` model is quite straightforward—it consists of just two properties: `name` and `limit`. Next, let’s look at how we can persist a new budget to the database using the SwiftData framework. Below is the implementation of the `BudgetListScreen`.
+### Guided Generation 
+
+In the previous section you learn how to get a response from the Foundation Model. The responses we received were plain string. But what if we wanted more structured response. 
+
+We can try to play smart and specify in our prompt that we are looking for a JSON response. Unfortunately, this can get really complicated. The main reason is that the model will mostly never return the same exact structure. You will always have to parse the response and remove the unwanted text. And for nested and more complicated responses, it becomes extremely hard to maintain. 
+
+Fortunately, Foundation Models framework solves this problem by a concept known as **Guided Generation**. Guided generation allows the model to return structured responses. This means you will always get the same exact structure no matter what. 
+
+You start by implementing a struct to represent the response. This is shown below: 
 
 ``` swift 
-struct BudgetListScreen: View {
-    
-    @State private var name: String = ""
-    @State private var limit: Double?
-    
-    @Environment(\.modelContext) private var context
-    @Query private var budgets: [Budget] = []
-    
-    var body: some View {
-        Form {
-            TextField("Name", text: $name)
-            TextField("Limit", value: $limit, format: .currency(code: "USD"))
-            Button("Save") {
-                
-                // validate the name and limit
-                guard let limit = limit else { return }
-                
-                let budget = Budget(name: name, limit: limit)
-                context.insert(budget)
-                
-            }
-            
-            if !budgets.isEmpty {
-                Section("Budgets") {
-                    List(budgets) { budget in
-                        Text(budget.name)
-                    }
-                }
-            } else {
-                ContentUnavailableView("No budgets available", systemImage: "chart.pie.fill")
-            }
-        }
-    }
-}
-
-#Preview {
-    BudgetListScreen()
-        .modelContainer(for: Budget.self, inMemory: true)
-}
-
-```
-
-There are several key aspects to note about the implementation above. First, for Xcode Previews, we’ve injected a `modelContainer` with `inMemory` explicitly set to `true`. This ensures that preview data is not persisted to the actual database, allowing for safe and isolated testing within the preview environment.
-
-When the user taps the button, a new `Budget` object is instantiated, its values are assigned, and it is inserted into the model context. There's no need to explicitly call the `save()` function on the model context, as SwiftData automatically persists changes in response to certain app events—such as navigation or when the app moves to the background.
-
-SwiftData also introduces the `@Query` macro, which enables seamless tracking and fetching of records from the database. It functions similarly to the `@FetchRequest` property wrapper in Core Data, which internally relies on `NSFetchedResultsController` to monitor changes and update the UI accordingly. When a new budget is added, the `@Query` macro automatically fetches the updated list of budgets and reflects the changes on the screen.  
-
-Currently, our application doesn't implement any business rules. So far, we've focused solely on persisting budgets and retrieving them. In the next section, we’ll explore how to incorporate domain logic and business rules into your SwiftData application.
-
-### Business Rules 
-
-To ensure that each budget has a unique name—meaning no two budgets can share the same name—we need to introduce a validation step. While SwiftData provides the #Unique macro for enforcing uniqueness, it doesn't throw an error or offer a clean way to handle violations when the rule is broken.
-
-As a workaround, we can implement an exists function in the Budget model that checks whether a budget with the given name already exists in the database.
-
-Although it's possible to place this logic directly in the BudgetListScreen, a better approach is to encapsulate it within the Budget class. This not only makes the code more reusable and easier to maintain but also enables unit testing the logic independently of the UI layer.
-
-The implementation is shown below: 
-
-``` swift 
-@Model
-class Budget {
-    var name: String
-    var limit: Double
-    
-    init(name: String, limit: Double) {
-        self.name = name
-        self.limit = limit
-    }
-    
-    private func exists(context: ModelContext, name: String) throws -> Bool {
-       
-        let predicate = #Predicate<Budget> { budget in
-            budget.name.localizedStandardContains(name)
-        }
-
-        let fetchDescriptor = FetchDescriptor<Budget>(predicate: predicate)
-        let results: [Budget] = try context.fetch(fetchDescriptor)
-        return !results.isEmpty
-    }
-    
-    func save(context: ModelContext) throws {
-        
-        if try exists(context: context, name: name) {
-            throw BudgetError.duplicateName
-        }
-        
-        context.insert(self)
-    }
+@Generable()
+struct Recipe {
+    @Guide(description: "The name of the recipe.")
+    let name: String
+    @Guide(description: "The description of the recipe.")
+    let description: String
 }
 ```
 
-We’ve added our business logic directly inside the Budget model. At the moment, we have a single rule: to prevent users from adding duplicate budget names to persistent storage. This rule is enforced through the exists function, as shown in the implementation above.
+The struct is decorated with ```@Generable``` macro, indicating that this struct is part of the guided generation. You can also decorate individual properties of the struct with ```@Guide``` macro. This influences the allowed values for the properties of a generable type. 
 
-The exists function is marked as private, making it inaccessible from outside the Budget class. However, you can still unit test this logic indirectly by using the publicly available save function, which internally relies on exists to enforce the uniqueness rule.
-
-This approach of embedding business rules directly within your model class keeps things clean and straightforward, without the need to wrap your objects in additional design patterns.
-
-We can also validate the budget limit by ensuring it is greater than zero. The save function has been updated to enforce this rule.
+Now, we can use our guided generation type to receive a structured output. 
 
 ``` swift 
-  func save(context: ModelContext) throws {
-        
-        guard limit > 0 else {
-            throw BudgetError.invalidLimit
-        }
-        
-        if try exists(context: context, name: name) {
-            throw BudgetError.duplicateName
-        }
-        
-        context.insert(self)
-    }
-```
-
-Business rules aren’t limited to the Budget class alone—they can also apply to relationships defined within the model. In the example below, we've added a one-to-many relationship between Budget and Expense, meaning a single budget can be associated with multiple expenses.
-
-``` swift 
-
-@Model
-class Budget {
-    var name: String
-    var limit: Double
+#Playground {
     
-    @Relationship(deleteRule: .cascade)
-    var expenses: [Expense] = []
-
-    // other code 
-}
-
-@Model
-class Expense {
-    var name: String
-    var amount: Double
-    var quantity: Int
-    var budget: Budget?
+    let session = LanguageModelSession()
+    let response = try await session.respond(to: "Suggest a tradional Pakistani recipe", generating: Recipe.self)
     
-    var total: Double {
-        amount * Double(quantity)
-    }
-    
-    init(name: String, amount: Double, quantity: Int = 1) {
-        self.name = name
-        self.amount = amount
-        self.quantity = quantity
-    }
-}
-
-```
-
-Now, we can enhance our Budget class by adding computed properties spent and remaining, which dynamically calculate the total amount spent and the remaining budget based on associated expenses.
-
-``` swift 
-@Model
-class Budget {
-    var name: String
-    var limit: Double
-    
-    @Relationship(deleteRule: .cascade)
-    var expenses: [Expense] = []
-    
-    var spent: Double {
-        expenses.reduce(0) { result, expense in
-            result + expense.total
-        }
-    }
-    
-    var remaining: Double {
-        limit - spent
-    }
-
-    // other code 
+    // response.content is of type Recipe
+    print(response.content)
+    print(response.content.name) // name of the recipe
+    print(response.content.description) // description of the recipe
 }
 ```
 
-Properties like total in the Expense model, as well as spent and remaining in the Budget model, represent business logic. As such, it’s important to take the time to write unit tests for them to ensure they behave as expected under various scenarios.
+In the above code when the model generate a recipe and it uses out ```@Generable``` type to populate the result. Instead of getting a string response, we receive a ```Recipe``` object. 
 
-## Should we create separate layer for business logic? 
-
-I tend to avoid introducing extra layers into my application unless they’re absolutely necessary. At this stage, I don’t see a strong need for a separate business logic layer, as the Budget and Expense models are perfectly capable of handling their own logic.
-
-That said, there are certainly cases where creating services, managers, or other abstractions makes sense—particularly when importing data from a JSON API and persisting it to storage. In those scenarios, separating concerns can help keep the codebase clean and maintainable.
-
-Here’s the outline of the Importer, a component responsible for fetching expenses from a JSON API. The imported data can then be persisted into the local database using the SwiftData framework.
+You can also add constraints to your ```@Generable``` models. In the code below, we are adding a constraint on a newly added property ```prepTimeMinutes```. 
 
 ``` swift 
-import Foundation
-
-struct Importer {
-    
-    let httpClient: HTTPClient
-    
-    func importExpenses() -> [Expense] {
-        
-        // use HTTPClient to fetch the expenses from JSON API
-        
-        // return the expenses
-        return []
-    }
+@Generable()
+struct Recipe {
+    @Guide(description: "The name of the recipe.")
+    let name: String
+    @Guide(description: "The description of the recipe.")
+    let description: String
+    @Guide(description: "The prep time in minutes.", .range(0...20))
+    let prepTimeMinutes: Int
 }
 ```
 
-> You may have noticed that importExpenses returns the actual SwiftData model rather than a DTO. Whether to return a model or a DTO depends on the specific use case, and I’ll dive deeper into this decision in the Serialization section of the article.
-
-## What if I want to use a different persistent storage in the future? 
-
-Apple designed SwiftData to integrate seamlessly with SwiftUI—which is evident from the fact that the @Query macro can only be used inside SwiftUI views. While this tight integration offers convenience, it also introduces a major trade-off: coupling your views directly to SwiftData. 
-
-> In SwiftUI, views are the view model. 
-
-Now, imagine you've been building your application for a few months and later decide to switch to a different persistence solution like GRDB or Realm. Because your views rely on SwiftData-specific features like @Model and @Query, migrating becomes difficult. These constructs are unique to SwiftData and don’t translate cleanly to other data persistence frameworks, making your architecture harder to adapt or extend over time.
-
-A possible solution is to create a custom data access layer and define a protocol to abstract away the underlying data provider. In the implementation below, I’ve introduced a `DataAccess` protocol that includes `getBudgets` and `addBudget` functions. Currently, there's a single concrete implementation called `BudgetSwiftDataAccess`, but the architecture allows for easily adding alternative implementations in the future, such as for testing or switching to a different data source.
-
-
-``` swift 
-
-@MainActor
-protocol DataAccess {
-    func getBudgets() throws -> [BudgetPlain]
-    func addBudget(name: String, limit: Double)
-}
-
-@MainActor
-class BudgetSwiftDataAccess: DataAccess {
-    
-    var container: ModelContainer
-    var context: ModelContext
-    
-    @MainActor
-    init(container: ModelContainer = ModelContainer.default()) {
-        self.container = container
-        self.context = container.mainContext
-    }
-    
-    func getBudgets() throws -> [BudgetPlain] {
-        let budgets = try context.fetch(FetchDescriptor<Budget>())
-        return budgets.map(BudgetPlain.init)
-    }
-    
-    func addBudget(name: String, limit: Double) {
-        let budget = Budget(name: name, limit: limit)
-        context.insert(budget)
-    }
-    
-}
-```
-
-One important thing to note is that the `getBudgets` and `addBudget` functions in the `DataAccess` protocol operate on plain types. They are not tied to any specific persistence framework like SwiftData, Core Data, or Realm. The `BudgetPlain` type is a simple `struct` containing just `name` and `limit` properties.
-
-Each data layer is responsible for converting its specific model into a `BudgetPlain` instance. This ensures that the view layer interacts only with simple, framework-agnostic types, rather than being coupled to specialized models from SwiftData, Core Data, or Realm.
-
-Next, you can access your data access layer in your view through the use of Environment values. This is shown below: 
-
-``` swift 
-struct BudgetListScreen: View {
-    
-    @State private var name: String = ""
-    @State private var limit: Double?
-    @State private var budgets: [BudgetPlain] = []
-    
-    @Environment(\.dataAccess) private var dataAccess
-
-    // other code ...
-}
-```
-
-So, the million dollar question is that should you use APIs provided by SwiftData or should you always create data access layers. There is no right answer to this what-if question—it all comes down to trade-offs. If you choose to use SwiftData’s APIs such as @Query, @Model, #Predicate, and others, you gain tight integration with SwiftUI and a faster development experience. However, you also introduce coupling that makes it harder to switch to another persistence layer down the road.
-
-On the other hand, if you build a more abstract architecture—using plain Swift models, protocol-based repositories, and custom query layers—you’ll gain flexibility and testability, but at the cost of added complexity and boilerplate.
-
-In the end, it’s about choosing the right balance for your project’s scope, longevity, and team preferences.
-
-## Queries 
-
-SwiftData provides the `@Query` macro, which allows you to fetch records directly from persistent storage. Beyond just fetching, `@Query` also automatically triggers a view update whenever a record is added, updated, or deleted—*as long as* a property from that record is used within the view’s body.
-
-This behavior is similar to how `NSFetchedResultsController` works in Core Data, and I wouldn’t be surprised if SwiftData uses it behind the scenes to achieve this reactivity.
-
-The `@Query` macro is only available within SwiftUI views. In our implementation, we've used it inside the `BudgetListScreen`, as shown below:
-
-
-``` swift 
-@Query private var budgets: [Budget] = []
-```
-
-When developers see this code, their immediate reaction often centers around *separation of concerns*. The instinct is to push back—arguing that placing data access logic directly in the view is unacceptable.
-
-However, as I mentioned earlier, in SwiftUI, the **view also acts as the view model**. Of course, that doesn’t mean you should start dumping all of your business logic into the view. But it *is* an appropriate place for presentation logic, data transformation, and mapping.
-
-Additionally, separation of concerns still exists—it’s just structured differently. Instead of being divided across layers (like in MVC or MVVM), responsibilities are now **organized by feature or view**. For example, all logic related to listing budgets lives inside `BudgetListScreen`, while everything related to adding a new expense resides in `AddExpenseScreen`.
-
-So, the principle of separation of concerns hasn’t been lost—it has simply **shifted in alignment with SwiftUI’s component-driven architecture**.
-
-Now, you might be thinking about the *massive views* problem. If a view starts getting too large, there’s nothing stopping you from breaking it down into smaller, reusable views. SwiftUI makes it easy to extract and compose views, helping you keep your codebase clean, modular, and maintainable.
-
-Let’s get back to the `@Query` macro. In most cases, it’s recommended to use `@Query` directly inside the view for clarity and simplicity. However, if you prefer, you can also move the query definition into the model itself. This approach helps centralize query logic and can make your views cleaner. Here's an example demonstrating how to implement this:
-
-``` swift 
-@Model
-class Budget {
-    var name: String
-    var limit: Double
-
-    static var all: FetchDescriptor<Budget> {
-        FetchDescriptor<Budget>()
-    }
-
-    // other code ...
-}
-```
-
-And now, you can use it in the view as shown below: 
-
-``` swift 
-struct BudgetListScreen: View {
-    
-    @State private var name: String = ""
-    @State private var limit: Double?
-    
-    @Environment(\.modelContext) private var context
-    
-    @Query(Budget.all) private var budgets: [Budget] = []
-
-    // other code 
-}
-```
-
-This approach also makes it easier to write unit tests for your queries and promotes reusability. If you find yourself needing the same query in multiple places, extracting it into a shared model function is helpful. That said, if you're reusing the **exact same query and presentation**, it may be even better to make the **view itself reusable** so it can be embedded in different parts of your application with minimal duplication.
-
-But what about **dynamic queries**? How do you implement queries in SwiftData that depend on a runtime value? Unfortunately, there’s no straightforward way to change the predicate once `@Query` has been defined.
-
-One approach—demonstrated in [Apple’s sample code](https://developer.apple.com/documentation/swiftui/backyard-birds-sample)—involves creating a **subview** and passing the filter or sort order as a parameter. Inside the subview's initializer, you can then define the `@Query` using that dynamic value. This technique allows for more flexible, runtime-driven queries, as shown below:
-
-``` swift 
-struct BudgetListView: View {
-    
-    let sortOrder: SortOrder
-    
-    @Query private var budgets: [Budget] = []
-    
-    init(sortOrder: SortOrder) {
-        self.sortOrder = sortOrder
-        
-        let sortDescriptor = SortDescriptor<Budget>(\.name, order: sortOrder == .asc ? .forward: .reverse)
-        _budgets = Query(sort: [sortDescriptor])
-    }
-    
-    var body: some View {
-        List(budgets) { budget in
-            Text(budget.name)
-        }
-    }
-}
-```
-
-
-The `BudgetListView` encapsulates the logic for displaying sorted budgets. The `@Query` is constructed within the initializer based on the value passed in—such as `sortOrder` in this case. This approach demonstrates how you can implement **dynamic queries** in SwiftData by generating the query at runtime through subview initialization. This technique does require you to break your views based on the dynamic parameter. Depending on the scenario, that can actually be a good thing. Since SwiftUI’s dependency graph is view-based, it will only re-evaluate the views whose input parameters—or dependencies—have changed. This can lead to more efficient UI updates and better performance, especially in complex view hierarchies.
-
-## Testing 
-
-In the last section, we talked about architecture and business logic and how placing the rules right in the SwiftData model class allows us to easily write unit tests. In this section, we are going to implement couple of unit tests for our model classes. 
-
-When writing unit tests, it's important to focus on tests that provide real value and a return on investment. After all, tests are code too—and poorly written or unnecessary tests can add to the complexity of your codebase rather than reduce it.
-
-Take a look at the following unit test. 
-
-``` swift 
-  @Test func user_save_budget_successfully() throws {
-        
-        let budget = Budget(name: "Groceries", limit: 500)
-        context.insert(budget)
-        
-        // fetch the newly saved budget
-        
-        let fetchDescriptor = FetchDescriptor<Budget>()
-        let budgets = try context.fetch(fetchDescriptor)
-        
-        let savedBudget = budgets[0]
-        #expect(savedBudget.name == "Groceries")
-        #expect(savedBudget.limit == 500)
-    }
-```
-
-The test creates an instance of the `Budget` model and uses the SwiftData model context to insert it into the in-memory database. It then verifies the save operation by fetching the model from storage.
-
-While this test may pass, it doesn't provide meaningful value—because it ends up testing the SwiftData framework itself, rather than our custom business logic.
-
-Now, let's take a look at a test that provides much better return on our investment. 
-
-``` swift 
-  @Test func throw_exception_when_inserting_budgets_with_duplicate_name() throws {
-        
-        let budget = Budget(name: "Vacation", limit: 100)
-        try budget.save(context: context)
-        
-        #expect(throws: BudgetError.duplicateName, "Duplicate name exception was not thrown.", performing: {
-            
-            let anotherBudget = Budget(name: "Vacation", limit: 500)
-            try anotherBudget.save(context: context)
-            
-            // also check that in the database there is only one instance
-            let budgets = try context.fetch(Budget.all)
-            #expect(budgets.count == 1)
-        })
-        
-    }
-```
-
-The test above ensures that an exception is thrown when a user attempts to save a budget with a duplicate name. It also verifies that the storage contains only a single budget record, confirming that duplicates are not persisted.
-
-In similar fashion you can write high quality tests that provide value to your codebase and protect your against regression. 
-
-``` swift 
- @Test func calculate_spent_amount_for_budget() {
-        
-        let budget = Budget(name: "Vacation", limit: 500)
-        
-        budget.expenses.append(Expense(name: "Rental car", amount: 200))
-        budget.expenses.append(Expense(name: "Airfare", amount: 120))
-        
-        #expect(budget.spent == 320)
-    }
-```
-
-In the last section, we talked about architecture and business logic and how placing the rules right in the SwiftData model class allows us to easily write unit tests. In this section, we are going to implement couple of unit tests for our model classes. 
-
-When writing unit tests, it's important to focus on tests that provide real value and a return on investment. After all, tests are code too—and poorly written or unnecessary tests can add to the complexity of your codebase rather than reduce it.
-
-Take a look at the following unit test. 
-
-``` swift 
-  @Test func user_save_budget_successfully() throws {
-        
-        let budget = Budget(name: "Groceries", limit: 500)
-        context.insert(budget)
-        
-        // fetch the newly saved budget
-        
-        let fetchDescriptor = FetchDescriptor<Budget>()
-        let budgets = try context.fetch(fetchDescriptor)
-        
-        let savedBudget = budgets[0]
-        #expect(savedBudget.name == "Groceries")
-        #expect(savedBudget.limit == 500)
-    }
-```
-
-The test creates an instance of the `Budget` model and uses the SwiftData model context to insert it into the in-memory database. It then verifies the save operation by fetching the model from storage.
-
-While this test may pass, it doesn't provide meaningful value—because it ends up testing the SwiftData framework itself, rather than our custom business logic.
-
-Now, let's take a look at a test that provides much better return on our investment. 
-
-``` swift 
-  @Test func throw_exception_when_inserting_budgets_with_duplicate_name() throws {
-        
-        let budget = Budget(name: "Vacation", limit: 100)
-        try budget.save(context: context)
-        
-        #expect(throws: BudgetError.duplicateName, "Duplicate name exception was not thrown.", performing: {
-            
-            let anotherBudget = Budget(name: "Vacation", limit: 500)
-            try anotherBudget.save(context: context)
-            
-            // also check that in the database there is only one instance
-            let budgets = try context.fetch(Budget.all)
-            #expect(budgets.count == 1)
-        })
-        
-    }
-```
-
-The test above ensures that an exception is thrown when a user attempts to save a budget with a duplicate name. It also verifies that the storage contains only a single budget record, confirming that duplicates are not persisted.
-
-In similar fashion you can write high quality tests that provide value to your codebase and protect your against regression. 
-
-``` swift 
- @Test func calculate_spent_amount_for_budget() {
-        
-        let budget = Budget(name: "Vacation", limit: 500)
-        
-        budget.expenses.append(Expense(name: "Rental car", amount: 200))
-        budget.expenses.append(Expense(name: "Airfare", amount: 120))
-        
-        #expect(budget.spent == 320)
-    }
-```
-
-
-In the above test, we validated that the `spent` property on the `Budget` instance works as expected. You can apply the same approach to test the `remaining` property and ensure it returns the correct value based on the budget's limit and associated expenses.
-
-By focusing on tests that validate your business logic—like enforcing unique budget names or correctly calculating totals—you’re not just testing code, you’re safeguarding the behavior of your application. These kinds of tests are resilient, easy to understand, and provide long-term value as your app evolves.
-
-Rather than testing what frameworks already guarantee, invest your time in writing unit tests that cover **what your app is responsible for**. This ensures your business rules remain intact, your logic remains sound, and your codebase remains trustworthy.
-
-As you continue building with SwiftData, remember: it's not about testing everything—it's about testing the **right** things.
-
-## Previews 
-
-As one Apple engineer put it during a WWDC session, *“Previews are like tests.”* Previews allow us to quickly visualize the appearance of our user interface without the need to launch the simulator every time we make a change. As an iOS developer, I rely heavily on Xcode Previews and truly believe they make SwiftUI development faster, more efficient, and a lot more enjoyable.
-
-The BudgetListScreen uses the following code to construct a preview. 
-
-``` swift 
-#Preview {
-    NavigationStack {
-        BudgetListScreen()
-    }.modelContainer(previewContainer)
-}
-```
-
-An important detail to note is that for the `modelContainer` argument, we passed in the `previewContainer` property. This property is a specialized instance of `ModelContainer` designed specifically for use in previews. It provides an isolated, in-memory context that allows your SwiftData models to function properly within Xcode Previews without affecting your main app data.
-
-``` swift 
-@MainActor
-var previewContainer: ModelContainer = {
-    
-    let container = try! ModelContainer(for: Budget.self, configurations: ModelConfiguration(isStoredInMemoryOnly: true))
-    
-    for budget in SampleData.budgets {
-        container.mainContext.insert(budget)
-    }
-    
-    return container
-    
-}()
-
-struct SampleData {
-    
-    static var budgets: [Budget] {
-        return [Budget(name: "Groceries", limit: 400), Budget(name: "Vacation", limit: 2000)]
-    }
-    
-}
-```
-
-
-The `previewContainer` also gives you the flexibility to insert default values into the in-memory storage. These values are then used to populate and display meaningful content in the `BudgetListScreen`, making your previews more realistic and useful during development.
-
-There are some scenarios where you need to first fetch data using @Query and then pass an individual item to the screen. This is shown below: 
-
-``` swift 
-    BudgetDetailScreen(budget: budgets[0])
-```
-
-You may try to write the following preview: 
-
-``` swift 
-#Preview {
-    
-    @Previewable @Query var budgets: [Budget] = []
-    
-    NavigationStack {
-        BudgetDetailScreen(budget: budgets[0])  
-    } .modelContainer(previewContainer)
-}
-```
-
-> @Previewable macro allows you to use dynamic properties inline in previews. 
-
-
-Unfortunately, the code above will throw an **"index out of range"** exception. This happens because the `previewContainer` has not been properly initialized before attempting to access the `budgets` collection.
-
-One way to resolve this issue is to manually create a **container view**—much like we used to do before `@Query`—and use `@Query` in the **parent view**, then pass the resulting data down to the child view. This approach ensures the data is available when the child view is rendered in the preview.
-
-
-``` swift 
-struct BudgetDetailScreenContainer: View {
-    
-    @Query(sort: \Budget.name, order: .forward) private var budgets: [Budget]
-    
-    var body: some View {
-        BudgetDetailScreen(budget: budgets[0])
-    }
-}
-
-#Preview { @MainActor in
-    NavigationStack {
-        BudgetDetailScreenContainer()
-    }.modelContainer(previewContainer)
-}
-```
-
-We created the `BudgetDetailScreenContainer` specifically to support previews. In the preview provider, we set up the model container with mock data. The `BudgetDetailScreenContainer` then uses `@Query` to fetch items from the in-memory database and passes the relevant data down to `BudgetDetailScreen`. This approach ensures that the preview has access to real data, enabling us to visualize the UI in a meaningful and realistic way.
-
-Another option introduced in the WWDC 2024 session titled [**What’s New in SwiftData**](https://developer.apple.com/videos/play/wwdc2024/10137/) is the use of `PreviewModifier` and `PreviewTrait`. These new tools allow you to inject model data directly into your previews—eliminating the need to create a custom parent container view just for previewing purposes.  
-
-The following example, taken from Apple’s WWDC 2024 sample code, demonstrates how to use `PreviewModifier` and `PreviewTrait` to simplify preview setup:
-
-
-``` swift 
-import SwiftUI
-import SwiftData
-
-struct SampleData: PreviewModifier {
-    static func makeSharedContext() throws -> ModelContainer {
-        let config = ModelConfiguration(isStoredInMemoryOnly: true)
-        let container = try ModelContainer(for: Trip.self, configurations: config)
-        Trip.makeSampleTrips(in: container)
-        return container
-    }
-    
-    func body(content: Content, context: ModelContainer) -> some View {
-        content.modelContainer(context)
-    }
-}
-
-
-extension PreviewTrait where T == Preview.ViewTraits {
-    @MainActor static var sampleData: Self = .modifier(SampleData())
-}
-
-struct ContentView: View {
-    @Query
-    var trips: [Trip]
-
-
-    var body: some View {
-        ...
-    }
-}
-
-
-#Preview(traits: .sampleData) {
-    ContentView()
-}
-```
-
-The PreviewModifier can also be used for previews of views taking a model as parameter:
-
-``` swift 
-// Create a preview query using @Previewable
-
-import SwiftUI
-import SwiftData
-
-#Preview(traits: .sampleData) {
-    @Previewable @Query var trips: [Trip]
-    BucketListItemView(trip: trips.first)
-}
-```
-
-Moving forward, you should prefer using `PreviewModifier` and `PreviewTrait` to provide sample data to your previews. This approach leads to cleaner, more maintainable code by reducing the need for custom container views and boilerplate setup.
-
-Xcode Previews are an essential tool in every SwiftUI developer’s workflow, and with the enhancements introduced in WWDC 2024—such as `PreviewModifier` and `PreviewTrait`—creating rich, data-driven previews is now easier and more scalable than ever. These tools allow you to build realistic previews with minimal effort, making it simpler to catch UI issues early, prototype quickly, and deliver polished interfaces with confidence.
-
-While custom container views still have their place in certain scenarios, embracing `PreviewModifier` and `PreviewTrait` will help streamline your preview setup, improve reusability, and keep your preview code clean and focused.
-
-By making previews an integral part of your development process—and powering them with real, testable data—you’ll not only speed up development but also improve the quality of your SwiftUI apps.
-
-## Handling JSON Responses 
-
-When building SwiftData applications, there are times when you need to fetch data from a remote source and insert it into your local database. In my course, [**Build Gardening App Using SwiftUI & SwiftData**](https://azamsharp.teachable.com/p/build-gardening-app-using-swiftui-swiftdata), I demonstrate this by downloading a list of vegetables from an API and allowing the user to add them to their garden based on their interaction.
-
-In scenarios like this, most developers instinctively create DTO (Data Transfer Object) types to represent the server's response. While this is often a good approach, the need for DTOs really depends on a few important factors.
-
-For instance—what if you control the server and the response format? Or what if the server response is already flat and closely resembles your SwiftData model? In such cases, introducing a separate DTO layer may be unnecessary.
-
-In this section, we’ll explore different use cases to determine when a DTO is beneficial and when it’s reasonable to skip it and map the response directly to your SwiftData model.
-
-Consider a scenario where you're building a vegetable gardening application, and you receive the following response from your own server—one that you have complete control over:
-
-``` swift 
-[
-  {
-    "vegetableId": 1,
-    "name": "Carrot",
-    "body": "A root vegetable, usually orange in color, rich in beta-carotene."
-  },
-  {
-    "vegetableId": 2,
-    "name": "Spinach",
-    "body": "A leafy green vegetable high in iron and vitamins."
-  },
-  {
-    "vegetableId": 3,
-    "name": "Tomato",
-    "body": "A red, juicy fruit often used as a vegetable in cooking."
-  }
-]
-```
-
-The response is quite straightforward and closely aligns with our data model. In this case, we can map the response directly to a SwiftData model without introducing a separate DTO layer. This keeps the code simple and reduces unnecessary abstraction. The implementation of the SwiftData model is shown below:
-
-``` swift 
-@Model
-class Vegetable: Decodable {
-
-    var vegetableId: Int
-    var name: String
-    var body: String
-    
-    private enum CodingKeys: String, CodingKey {
-        case vegetableId, name, body
-    }
-    
-    required init(from decoder: any Decoder) throws {
-        
-        let container = try decoder.container(keyedBy: CodingKeys.self)
-        self.vegetableId = try container.decode(Int.self, forKey: .vegetableId)
-        self.name = try container.decode(String.self, forKey: .name)
-        self.body = try container.decode(String.self, forKey: .body)
-    }
-}
-```
-
-But what about if response is not controlled by you and it is nested, complicated or all of the above. In those cases, it is a good idea to implement a DTO and let DTO handle all the mapping etc. Here is one example: 
-
-Below you can find the response from [JSONPlaceHolder /users endpoint](https://jsonplaceholder.typicode.com/users). 
-
-``` json 
-[{
-    "id": 1,
-    "name": "Leanne Graham",
-    "username": "Bret",
-    "email": "Sincere@april.biz",
-    "address": {
-      "street": "Kulas Light",
-      "suite": "Apt. 556",
-      "city": "Gwenborough",
-      "zipcode": "92998-3874",
-      "geo": {
-        "lat": "-37.3159",
-        "lng": "81.1496"
-      }
-    },
-    "phone": "1-770-736-8031 x56442",
-    "website": "hildegard.org",
-    "company": {
-      "name": "Romaguera-Crona",
-      "catchPhrase": "Multi-layered client-server neural-net",
-      "bs": "harness real-time e-markets"
-    }
-  }]
-```
-
-As you can see, the response is nested across multiple levels. While it's technically possible to map this response directly to our SwiftData `User` model, doing so would introduce a significant amount of boilerplate code into the model itself. Additionally, the structure of our model may differ from the structure of the actual API response.  
-
-A better approach is to use dedicated DTO (Data Transfer Object) types to handle the JSON decoding. These lightweight structures allow us to cleanly map the API response and then convert the data into our SwiftData model as needed.
-
-The implementation of the DTO objects is shown below:
-
-``` swift 
-import Foundation
-
-struct GeoDTO: Codable {
-    let lat: String
-    let lng: String
-}
-
-struct AddressDTO: Codable {
-    let street: String
-    let suite: String
-    let city: String
-    let zipcode: String
-    let geo: GeoDTO
-}
-
-struct CompanyDTO: Codable {
-    let name: String
-    let catchPhrase: String
-    let bs: String
-}
-
-struct UserDTO: Codable {
-    let id: Int
-    let name: String
-    let username: String
-    let email: String
-    let address: AddressDTO
-    let phone: String
-    let website: String
-    let company: CompanyDTO
-}
-
-```
-
-And the implementation of SwiftData model `User` is shown below: 
-
-``` swift 
-import Foundation
-import SwiftData
-
-@Model
-class User {
-    @Attribute(.unique) var id: Int
-    var name: String
-    var username: String
-    var email: String
-    var phone: String
-    var website: String
-    var address: String
-    var company: String
-
-    init(id: Int, name: String, username: String, email: String, phone: String, website: String, address: String, company: String) {
-        self.id = id
-        self.name = name
-        self.username = username
-        self.email = email
-        self.phone = phone
-        self.website = website
-        self.address = address
-        self.company = company
-    }
-
-    static func fromDTO(_ dto: UserDTO) -> User {
-        let addressString = "\(dto.address.street), \(dto.address.suite), \(dto.address.city), \(dto.address.zipcode)"
-        let companyString = dto.company.name
-        return User(
-            id: dto.id,
-            name: dto.name,
-            username: dto.username,
-            email: dto.email,
-            phone: dto.phone,
-            website: dto.website,
-            address: addressString,
-            company: companyString
-        )
-    }
-}
-
-```
-
-As you can see, the decision to use a DTO depends heavily on the complexity and ownership of the data source. When the server response is flat and predictable—as in the case of our gardening app—you can safely map the data directly to your SwiftData model and avoid unnecessary layers.
-
-However, when working with more complex or nested responses—especially from third-party APIs—it’s often best to introduce DTOs. They help isolate the decoding logic, keep your models clean, and make your application more maintainable and testable.
-
-Ultimately, there's no one-size-fits-all answer. The key is to evaluate each situation carefully and choose the approach that keeps your codebase simple, scalable, and easy to reason about.
-
-## CloudKit 
-
-One of the key benefits of using **SwiftData** with **SwiftUI** is its seamless integration with **CloudKit**. In most cases, no additional configuration is needed—your local SQLite database will automatically sync with the user’s **private CloudKit database**.
-
-> Note: At the time of this writing, SwiftData only supports syncing with the user's **private** CloudKit database.
-
-Most CloudKit-related issues are surfaced in the **Xcode output window**, which can help guide you in resolving them. The most common problems typically include not being signed into iCloud on the device or simulator, or failing to provide **default or optional values** for properties in your SwiftData models.
-
-As shown in the example below, I’ve provided default values for all model properties and marked relationships as optional to ensure smooth syncing with CloudKit:
-
-
-``` swift 
-@Model
-class Budget {
-    
-    var name: String = ""
-    var limit: Double = 0.0
-    @Relationship(deleteRule: .cascade)
-    var expenses: [Expense]? = []
-```
-
-
-Additionally, if you're integrating with CloudKit, **you cannot use unique constraints** (e.g., `#Unique<Budget>([\.name])`) on your model’s properties. CloudKit does not support enforcing uniqueness at the schema level, and including such constraints in your SwiftData model will result in sync failures.
-
-One other interesting thing to note about ...
-
-The following code works perfectly fine on a single device with CloudKit integration. Unfortunately, when tested on multiple devices for CloudKit sync then it becomes clear that the changes are not being propagated and the view is not getting refreshed. 
-
-``` swift 
-
-import SwiftUI
-import SwiftData
-
-struct BudgetDetailScreen: View {
-    
-    @Bindable var budget: Budget
-    @Environment(\.modelContext) private var context
-    
-    var body: some View {
-        
-        VStack {
-
-           // other code
-            
-            Form {
-                Section("Budget") {
-                     TextField("Budget name", text: $budget.name)
-                     TextField("Budget limit", value: $budget.limit, format: .currency(code: Locale.currencyCode))
-                }
-                
-                Section("Expenses") {
-                    List {
-                        
-                        ForEach(budget.expenses) { expense in
-                            ExpenseCellView(expense: expense)
-                        }.onDelete(perform: deleteExpense)
-                    }
-                }
-                
-            }.navigationTitle(budget.name)
-        }
-    }
-}
-
-```
-
-CloudKit sends **silent push notifications** to notify the app of changes, but these do not automatically trigger view updates. That’s because the tracked entity—in this case, `budget`—hasn’t technically changed. Since `Budget` is a reference type and still points to the same memory location, SwiftUI doesn’t see it as modified, and therefore the view isn’t re-rendered. As a result, properties like `budget.expenses` are not re-evaluated when new data is synced from CloudKit.
-
-One effective way to solve this issue is by tracking **expenses directly** using the `@Query` macro. Instead of accessing expenses through the `budget` model, you can construct and execute a dynamic `@Query` to fetch all relevant expenses. This allows SwiftUI to re-render when the underlying expense data changes, ensuring that your UI stays in sync with the latest CloudKit updates.
-
-The implementation is shown below: 
-
-``` swift 
-struct BudgetDetailScreen: View {
-    
-    @Bindable var budget: Budget
-    @Environment(\.modelContext) private var context
-    @Query private var expenses: [Expense] = []
-    
-    init(budget: Budget) {
-        self.budget = budget
-        let budgetId = self.budget.persistentModelID
-        
-        let predicate = #Predicate<Expense> {
-            if let budget = $0.budget {
-                return budget.persistentModelID == budgetId
-            } else {
-                return false
-            }
-        }
-        
-        _expenses = Query(filter: predicate)
-    }
-```
-
-A custom initializer has been added to `BudgetDetailScreen`, which is responsible for constructing a dynamic `@Query`. This query fetches all expenses associated with the provided budget. By using `@Query`, SwiftUI is able to **track changes** to the underlying expense data, allowing the view to re-render correctly when updates—such as CloudKit syncs—occur. The updated implementation is shown below:
-
-``` swift 
-Section("Expenses") {
-                    List {
-                        
-                        // use expenses instead of budget.expenses 
-                        ForEach(expenses) { expense in
-                            ExpenseCellView(expense: expense)
-                        }.onDelete(perform: deleteExpense)
-                    }
-                }
-```
-
-
-By shifting from `budget.expenses` to a dynamic `@Query`, we ensure that SwiftUI is properly notified when new data arrives—whether it's created locally or synced silently from CloudKit. This approach not only solves the view refresh issue but also aligns well with SwiftData’s design, where `@Query` plays a central role in tracking changes and driving UI updates.
-
-While CloudKit integration with SwiftData feels seamless on the surface, subtle nuances—like view re-rendering and data observation—require careful handling. Leveraging tools like dynamic `@Query` helps you build more robust, reactive interfaces that stay in sync across devices and platforms.
-
-As SwiftData continues to evolve, we can expect improvements and more predictable syncing behavior. Until then, strategies like these can help you bridge the gap and deliver a smooth user experience with real-time data updates.
-
-## Conclusion 
-
-SwiftData brings a fresh, modern approach to data persistence for SwiftUI apps, streamlining everything from model definition to syncing with CloudKit. With features like `@Model`, `@Query`, and seamless integration into the SwiftUI lifecycle, SwiftData simplifies what used to be a complex part of iOS development.
-
-Throughout this article, we explored a practical architecture for building SwiftData applications—starting with modeling your data, incorporating business rules, handling JSON responses, writing meaningful tests, and creating efficient, real-world previews. We also covered how to structure your code in a way that remains flexible, testable, and maintainable—whether you're building a side project or scaling a production app.
-
-SwiftData works best when you embrace its strengths, but it's also important to be mindful of its limitations—especially around flexibility and framework coupling. Whether you choose to build tightly around SwiftData or abstract your persistence layer behind protocols, the key is making thoughtful decisions that align with your project’s goals.
-
-In the end, a well-architected SwiftData app is one that balances simplicity with structure, leverages previews and unit tests to catch issues early, and keeps the business logic close to where it matters most—your models.
-
-Thanks for reading. I hope this article helps you build better, cleaner, and more enjoyable SwiftUI applications using SwiftData.
->>>>>>> 8b028fda
+The constraint ```.range``` makes sure that the generated value is between 0 and 20. Now, when the model generates the ```Recipe``` struct, it will assign a random value within range to ```prepTimeMinutes``` property. 
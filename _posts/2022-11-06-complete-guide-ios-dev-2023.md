# Becoming an iOS Developer - The Complete Guide 2023 

It always excites me to see so many people jumping into iOS development. We have a great community with lot of talented people and it is always expanding. 

Recently, I have been talking to a lot of new developers and one of the main challenges they shared with me is that they have trouble getting started and they don't have a clear path on what to learn in order to move forward in their iOS journey.

In this post, I will cover my recommendations on how you can become an iOS developer. Keep in mind that this is not the only path but just one of possible ways you can become an iOS developer. This is the strategy I will use if I were in their position.  

>> A lot of content covered in this article is part of my book called [Surviving the Coding Bootcamp - From no coding experience to earning a six-figure salary](https://azamsharp.gumroad.com/l/surviving-the-coding-bootcamp). 

## Do I need a computer science degree? 

The short answer is NO! You do not need a computer science degree to become a software developer. As a coding bootcamp instructor for the last 5+ years, I have taught many students who did not have a degree and they turned out to be great developers. 

Having said that if you do have an option to attend school, **debt free** then go ahead and get a degree. I just don't want anyone to go in $100K debt, thinking that it was the only way to become a software developer. 

If you decide against getting a degree then keep in mind that there will be few jobs that may require a degree. Usually, these jobs are with big non-tech companies and education institutions. This includes oil/gas/energy giants and even schools and colleges. 

People often ask me that how much of knowledge I learned in school is being used in my day to day job. For me personally, I use 0.000000000000001% of information I learned in school at my actual work. Most of the things I use at work, I learned on my own. This included Microsoft.NET, C# language, VB.NET, ASP.NET, iOS etc.

## What about Coding Bootcamps? 

Coding bootcamps are a great way to learn a technology stack quickly. Instead of spending 4 years and $100K in college, you spend 4 months and $15K-$20K. Coding bootcamps are fast paced and as a student, you need to digest the information on daily basis. This format may not suit everyone and once a student gets too far behind in their assignments, homework etc it becomes very hard to recover from it. 

>> Once again, I am not advocating taking out loans to attend a coding bootcamp. Work hard and save $15K-$20K and then attend a bootcamp, completely debt free. 

Keep in mind that a coding bootcamp is not some magical place, where you can sit back and relax and become a developer in 12-16 weeks. This is like saying that I need to loose weight so I got a gym membership but never attended gym. Just because you are paying for a gym membership does not mean that you will automatically loose weight. In order to loose weight, you need to get on the treadmill and start burning those calories.

Coding bootcamps will test mentally. I describe that experience as drowning in information. Every day you will learn new concepts and apply them to build applications. You will have to work extremely hard to keep up with the pace. 

>> Disclaimer: I am a coding bootcamp instructor for more than 5+ years.  

## What about free online resources? 

Programming is one of those rare professions where you don't really need a degree or attend a coding bootcamp to land a job. There are countless free resources available online. This ranges from YouTube videos, books, articles, courses and even free lectures from elite universities like Stanford. 

I found a great post on [Kean Blog](https://kean.blog/post/learn-ios), which lists a lot of resources. Keep in mind that not all the resources discussed in the post are free.

>> Anyone can learn programming by using free online resources. Yet, we don't see a lot of self taught developers in the industry. The main reason is not the quality of resources but because most people lack motivation and consistency. Once they get stuck on something, they usually give up and move in different direction. 

In simple terms, most people lack [Grit](https://youtu.be/H14bBuluwB8). They don't stay with problems longer. They don't persevere and they eventually give up.  

## Programming Language is Easy  

Let me tell you the biggest secret in software development. Programming languages are easy to learn. Once you know one language, you can easily transition to any other language.

In my career, I have worked with JavaScript, Java, C#, VB.NET, Turbo C, Python, Kotlin, Dart, Swift, Objective-C. I don't actively program in all these languages but since most of the languages are similar, it will not take long to be productive. 

The most important part of learning a language is to make sure your fundamentals are strong. This means, you should know how to create variables, functions, conditions, loops, modules etc. Once you are comfortable with the fundamentals, you can jump in and learn any programming language you want. 

1. [Official Swift Reference Book](https://docs.swift.org/swift-book/)
2. [Swift Programming: The Big Nerd Ranch](https://www.amazon.com/Swift-Programming-Ranch-Guide-Guides/dp/0135264200/ref=sr_1_1?crid=1LAI6ELPZGXS8&keywords=swift+language&qid=1667835003&sprefix=swift+language%2Caps%2C129&sr=8-1)

## SwiftUI or UIKit 

One of the roadblocks, new developers face is to choose between UIKit vs SwiftUI. This is an interesting question because there is no one correct answer. My recommendation is that new developers should spend 75% of the time learning SwiftUI and 25% on UIKit. SwiftUI is the future and all new development is being done in SwiftUI. 

Having said that, as a new developer you will most likely not be working on a green field project. This means you will be dealing with legacy code, which is probably written in UIKit. This is where your 25% is going to come in handy.   

>> Greenfield projects are the one that lack the constraints imposed by prior work. A brownfield project is one that carries constraints related to the current state of the site. 

One thing I noticed about new developers is that they want to see the progress quickly. I don't blame them, if I am starting to learn something new then I would like to see the results quickly too. SwiftUI declarative syntax, along with Xcode previews allows developers to quickly prototype their apps as compared to UIKit. 

One other benefit of learning SwiftUI is that, you can easily transition to React or Flutter when and if needed. I am not saying that you should learn SwiftUI to move to React or Flutter. I am pointing to the fact that React, Flutter and SwiftUI are so similar that by learning one framework, you will automatically know the basics of other framework. 

You never know, when you need to use React to create web applications or Flutter to build a cross platform app. 

>> React has been around since 2013 and it is much more mature as compared to SwiftUI. This allows us to look at React apps and incorporate patterns from React into our SwiftUI applications. 

## Junior developer road map 

The hard part of learning iOS, Android or any other technology is not the programming language but the frameworks. There are many frameworks available in iOS, which serves a particular purpose. This includes Audio/Video (AVFoundation), Core Data, MapKit, SwiftUI, UIKit, AppKit and even third party platforms including Firebase, Realm etc. 

For junior developers, it becomes confusing as where to start. My recommendation is to first get comfortable with the Swift language. This means you should know how to create variables, functions, loops, conditions. You can even move to the advance stuff like closures and generics. 

After that your focus should be on the UI framework like SwiftUI. You should spend 75% of time learning SwiftUI and 25% on UIKit. This percentage will change with each year as more and more companies start adopting SwiftUI. Maybe in next 3-5 years, you will only be spending 5% time in learning UIKit and your core focus will be SwiftUI. 

Here are some resources to get you started with SwiftUI. 

1. [100 Days of SwiftUI](https://www.hackingwithswift.com/100/swiftui)
2. [iOS and Swift - The Complete iOS App Development Bootcamp](https://www.udemy.com/course/ios-13-app-development-bootcamp)
3. [SwiftUI - Declarative Interfaces for any Apple Device](https://www.udemy.com/course/swiftui-declarative-interfaces-for-any-apple-device/?referralCode=EB97896D293C976B3231)

Once you are comfortable with Swift and SwiftUI then focus on learning about how to consume an API (JSON). This is by far the most common operation when you are building an iOS application. Learn about GET and POST requests and how to successfully decode the response and display it on the screen. Apart from consuming an API, also learn about POST request so you can send information to the server. 

I have worked on dozens of iOS projects throughout my career and one thing that was common in almost all of them was that they all consumed some sort of API. Most of the time, it was an API implemented internally by the company using different technologies like .NET Web API, Ruby on Rails, Django etc. 

As an iOS developer, you should not care which technology was used to build the API since you are simply consuming it. 

Here are few free APIs that you can use to practice JSON parsing and consuming JSON in your iOS application. 

1. [Huge list of public APIs](https://github.com/public-apis/public-apis)
2. [food2fork.ca](https://food2fork.ca/)
3. [Platzi Fake Store API](https://fakeapi.platzi.com/)
4. [JSON Placeholder](https://jsonplaceholder.typicode.com/)

>> I often advice my students to make sure that API is working as expected before writing a single line of code. You can use networking tools like [POSTMAN](https://www.postman.com/) to perform network request and validate the API. 

JSON parsing in iOS can get complicated based on the response you received from the server. If you are interested then check out my course [The Complete Guide to JSON Parsing in Swift](https://www.udemy.com/course/ultimate-guide-to-json-parsing-with-swift/?referralCode=8E75504604F2D5D6BF00). In this course, I mentioned several ways of parsing JSON using the ```codable``` features of iOS and Swift language. 

# General Advice  

## Programming is not an open heart surgery

Even though I have been teaching at coding bootcamp for a very long time, one thing I witness in every cohort is student’s fear of writing wrong code. Students would rather jump off a building than write wrong code. I think this is deeply rooted to our education system, where different and unique answers are punished instead of being appreciated. 

In one of the TED talks, Sir Ken Robinson talked about a young girl who was considered hopeless by her teachers. The teachers contacted her parents and told them that they believe that the child has learning disability and she is not able to concentrate in class. 

Her parents took her to see a specialist. The specialist discussed talked to the parents about their child’s condition. After a while, the doctor left the room with the parents leaving the kid alone. As they left the room, the specialist turned on the radio. 

To everyone’s surprise, the little girl started dancing to the music. The doctor turned to her parents and told them that the girl is not sick, she is a dancer and you should take her to dance school and they did. 

That little girl was Gillian Lynne, legendary English ballerina, dancer and choreographer. She is responsible for some of the most successful theater productions in history and she is a multi-millionaire. 

* [Do schools kills creativity?](https://youtu.be/iG9CE55wbtY) 

Like Gillian Lynne, we all have creative genes in our body. Unfortunately, this creativity starts to fade away as we enter schools and colleges. Students are punished for having creative thoughts and are told to follow the yellow brick road. Colleges focuses solely on how students can get good grades instead of a good education.

I always tell my students that writing code is not like an open heart surgery. If you make a mistake, nobody will die. The worst that can happen is your editor is going to give syntax errors, presented as a learning opportunity.

Nobody writes perfect code first time. Everyone makes mistakes. The most important thing is that you learn from your mistakes and improve yourself to become a better developer.   

>> If you are afraid to be wrong, you will never come up with anything original - Sir Ken Robinson

Curiosity also plays an important role in becoming a good developer. Instead of following a predefined path, try to experiment what will happen if you change few lines of code or if you adjust the ordering of the lines. Don’t get discouraged if the path you choose hits a brick wall. You didn’t fail in solving the problem, you just learned several other ways your program does not work.

As a new developer your main goal is to get the program working. It does not have to be the best and the most efficient code, it just have to work correctly. After you get it working then you can make it better through the process of refactoring. 

Refactoring is a principle of changing existing code to make it better without changing the overall functionality of the code. 

## Micro tasks

The year was 2004 and I was taking a .NET web services class at University of Houston. My assignment was due in few hours and I was stuck. I just could not comprehend the scope of the assignment. Each time I begin implementing the solution, I got overwhelmed. I felt like standing in front of a huge mountain. Mountain so high that I cannot even see the peak. 

  I decided to take a break from coding. I knew that my method was not working and I need to try something different. I took out my notepad and wrote down all the steps I needed to take in order to complete the assignment. After that I focused on one single step at a time. Every time I complete a step, I crossed it out. Soon I was able to complete all the steps, which in turn completed the assignment.

The lesson that I learned from this experience is that one of the most important skills you can learn as a software developer is to break down a large task into micro tasks. Micro tasks represent a very small subset of a larger task. Once you finish all the micro tasks associated with a particular task, your primary task is completed. This technique allows you to move much quicker since you are focusing on a single problem.   

New developers usually look at a programming problem and get overwhelmed by the sheer scope of it. Try to break it down into smaller manageable pieces and then only focus on the smaller piece. 

Dividing a large task into micro tasks is a skill that you will develop as you gain more experience. My advice is to always write down your tasks on a piece of paper (Remember paper, that comes from trees) and then check them off as you finish them. This will visually show you which tasks are completed and more importantly it will give you the confidence to move forward and attempt other tasks in the list. 

A task can be as simple as displaying few text boxes on the screen or even changing the background color of the screen. The main idea is to break down to a granular level that you are comfortable with and are able to complete it in a short amount of time. 

Another question my students ask is that should they attempt the easier task first or hard. My recommendation is to always start with an easier task first. The reason is that once you finish the easier task, it will give you the confidence to tackle hard tasks. If you attempt the hard task first and get stuck then even the easier tasks will feel challenging. The confidence you gain from completing easy tasks will provide you the momentum to face and conquer hard tasks. 

Next time you are about to write an app, write down all the tasks associated with your app. Then take each task and divide it further into micro tasks. Now you can start with each micro task and only focus on that one micro task. You will notice that using this approach you are going to complete tasks much faster and it will provide you the encouragement you need to move forward. 

## Google and StackOverFlow 

One of the main skills of becoming a developer is to be independent. Information is now readily available at your finger tips. Every coding question you have has already been answered and just waiting to be discovered. You no longer have to drive to a local library and search through magazines and books for a solution. You can simply go to Google and type in your question and voila!   

Apart from searching for your answer on a search engine, you should also be comfortable with asking for help. There is nothing wrong with asking for help when you need it. There are several different forums where you can post your programming questions.  

>> I remember taking part on ASP.NET forums, while I was still in college. At that time I was learning web development so I posted a lot of questions on the forum. Later on, after I gained more experience I started helping people out. My contributions were recognized and I was awarded the Microsoft Most Valuable Professional (MVP) award in 2007. 

Google also has similar programs (GDE), which are awarded based on developer’s contributions to the community. If you are awarded MVP or GDE then it will certainly look good on your resume. 

When asking questions on forums make sure to formalize it correctly. Don’t just paste 200 lines of code and ask why it does not work. Questions like that are regularly down-voted on online forums and if you continue posting such questions without any context then there is a probability that your account will be suspended. 

You need to explain the exact problem you are facing and what solutions you have tried. The more context you are going to provide, more experienced developers will be willing to help you. 

StackOverFlow has prepared a document, which illustrates how to ask a good question. You can read that document here (https://bit.ly/3MJAVVE).  

## Debugging 

According to Google, Debugging is defined as a process of detecting and removing of existing and potential errors (also called as ‘bugs’) in a software code that can cause it to behave unexpectedly or crash. 

As a student, you should pay special attention to debugging, as majority of your time at work will be spent maintaining and fixing bugs in an existing legacy codebase.

In one of my earlier cohorts, I was teaching debugging in web development using Chrome developer tools. I strongly suggested all my students to pay close attention to the debugging techniques discussed in the class. Some did and others did not. Few months after graduation, one of my students from the same cohort came back to thank me for teaching debugging. He told me that debugging skills that he learned in class helped him fix a lot of bugs and allowing him to solve complicated problems at his new job.

 It does not matter what programming language or platform you are working with, all of them provides debugging features. Debugging might feels boring and it might even feel like a slow process but when applied correctly, you can detect bugs much quickly as compared to good old console logs. 

My simple rule is to locate the problem or bug using logs for the first 5 minutes. If I am not able to find the source of bugs then I resort to debugging.

## Pet Projects 

One of the best ways to boost your learning is to work on your side/pet project. This project is not meant to be associated with the coding bootcamp graduation requirements. The main purpose of your personal project is to integrate all the skills you have learned during the coding bootcamp into your own application. 

This means your side project should be something that you are passionate about. Your passion will drive the progress of the project. One of my students from an earlier cohort had passion for astronomy. He used the concepts discussed in class to implement a custom iOS application to keep track of Earth’s distance from various sources. During the class, when we learned about how to consume a JSON API, he immediately went to NASA’s website and found a relevant API for his needs. Using the concepts that he learned in class, he was able to integrate the API into his own iOS app. 

It is always encouraging to see your project growing as you learn new skills. It also makes you confident that the knowledge you have learned during the coding bootcamp is practical and can be used to create real world applications. 

So go ahead and start your passion project on the side. When you acquire new knowledge through bootcamp learnings, apply it to your project. It is a great feeling when you can see your project growing right in front of your eyes. 

Once the project is mature enough you can include it in your resume. Employers are always interested in project based work from potential employees. You never know, the difference between you and other candidate might come down to your pet project. 

## Newsletters 

A million years ago, people used Google Reader to subscribe to RSS feeds and read their favorite blogs. I was one of those people and loved reading my subscriptions in the morning, with a hot cup of coffee. Good Reader was later killed by Google and ended up in the Google graveyard.

Please have a moment of silence for respect…

Nowadays, even though you can curate your own feeds. Most people rely on newsletters to stay updated. I love newsletters and I have subscribed to several of them. The main idea behind newsletter is that someone else is in charge of curating weekly articles/videos on a particular topic. As a subscriber to the newsletter, you only need to provide your email address and that’s it.

Once a week, on a designated day you will receive a list of curated content through your email. All you need to do is open the email and go through the articles that interest you. Most newsletters take liberty to write an abstract for the article. This will give you a much better idea about the article contents and if you will be interested in reading it further.

No matter what technology stack you are using to build an application, you can always find a newsletter pertaining to your needs. I have personally subscribed to newsletters ranging from machine learning, React, iOS development and even Flutter. I highly encourage you to subscribe to a few newsletters to get started, you will be amazed at how easy it is to keep up with all the latest happenings in the industry.  

Make sure you allocate weekly time to go through your newsletters. I go through my feeds during early morning on the weekends. By checking my newsletters on a weekend, I get the advantage of having all the updated feeds, since most newsletters are sent during the weekdays.

Searching for newsletters is quite simple too. Simply go to Google and search for your favorite topic i.e “React Newsletter”. You will be presented with several different options. Subscribe to the ones you find interesting and then sit back and enjoy with a hot cup of coffee. 

## Twitter 

Twitter is a great medium to get up to date information about a particular topic. I personally use Twitter to post coding articles, videos and courses. Apart from that I also follow hundreds of people so I can learn from them. 

iOS community is fortunate to have many great content creators, who regularly put out material in the form of articles and videos.  

Here are some content creators to follow. 

1. [@twostraws](https://twitter.com/twostraws)
2. [@cr_wells](https://twitter.com/cr_wells)
3. [@Kilo_Loco](https://twitter.com/Kilo_Loco)
4. [@MengTo](https://twitter.com/MengTo)
5. [@mecid](https://twitter.com/mecid)
6. [@Archetapp](https://twitter.com/Archetapp)
7. [@SwiftUILab](https://twitter.com/swiftuilab?lang=en)
8. [@dimsumthinking](https://twitter.com/dimsumthinking)
9. [@CodeWithChris](https://twitter.com/codewithchris)
10. [@azamsharp](https://twitter.com/azamsharp)
11. [@scottsmithdev](https://mobile.twitter.com/scottsmithdev)
12. [@rwenderlich](https://twitter.com/KodecoDev)
13. [@stewartlynch](https://twitter.com/StewartLynch) 
14. [@twannl](https://twitter.com/twannl) 
15. [@buildthatapp](https://twitter.com/buildthatapp) 
16. [@swiftandtips](https://twitter.com/swiftandtips)
17. [@BigMtnStudio](https://twitter.com/BigMtnStudio)
18. [@Sarunw](https://twitter.com/sarunw)
19. [@seanallen_dev](https://twitter.com/seanallen_dev)

If you like the content from any of the creators then make sure to tell them. All of them would be very happy to hear from a satisfied consumer. 

## Books 

We live in an age, where reading books is getting obsolete. What was the last technology book you read? You probably don't remember. I am in the same boat, I don't read as many books as I should. As a junior developer, you will always be in a advantageous position if you read books. 

>> Knowledge is power  

If you are starting out with iOS development then here are few recommendations on the books. 

1. [Swift Apprentice](https://www.kodeco.com/books/swift-apprentice)
2. [SwiftUI Apprentice](https://www.kodeco.com/books/swiftui-apprentice)
3. [UIKit Apprentice](https://www.kodeco.com/books/uikit-apprentice) 
4. [SwiftUI by Tutorials](https://www.kodeco.com/books/swiftui-by-tutorials)
5. [SwiftUI Projects](https://www.amazon.com/SwiftUI-Projects-real-world-cross-platform-applications/dp/183921466X/ref=sr_1_17_sspa?crid=20OVPRYN3UDLT&keywords=swiftui&qid=1667835812&sprefix=swiftui%2Caps%2C109&sr=8-17-spons&psc=1)
6. [Swift for Complete Beginners](https://www.hackingwithswift.com/quick-start/beginners)
7. [SwiftUI by Example](https://www.hackingwithswift.com/quick-start/swiftui)

Try to read several books on a single subject. This way you will learn the technology from several different point of view. You don't need to read the whole book at one sitting. You can read book in chunks of 30 minute each day. It may take longer to read the book but you will finish the book. 

>> If you are reading a programming book then it is important to practice what is being taught in the book. This means manually typing (not copy pasting) the code in your editor and making sure that it runs as expected. 

## Podcasts 

I love listening to podcasts. I listen to them during my daily walks, cleaning, rearranging garage and even swimming. Podcasts is a great way to consume knowledge and all of them are available free of cost. So the next time you are taking a walk outside in nice weather, give these podcasts a listen. 

Here are few iOS development podcasts you might want to check out. 

1. [Swift by Sundell](https://www.swiftbysundell.com/podcast/)
2. [Core Intuition](https://coreint.org/)
3. [Kodeco Podcast](https://www.kodeco.com/podcast)
4. [AppForce1](https://appforce1.net)
5. [Empower Apps](https://www.empowerapps.show)
6. [Stacktrace](https://stacktracepodcast.fm)
7. [Under the Radar](https://www.relay.fm/radar/)
8. [Accidental Tech Podcast](http://atp.fm/)

## Portfolio 

Nothing demonstrates your work better than a portfolio. Portfolio allows you to showcase your skills to an employer and make an immediate and a long lasting impression. I always advice my students to feature their main projects on their portfolio. 

Although you can invest your time in implementing the portfolio website yourself but my recommendation is to use a low cost template as a starting point of your portfolio. You can easily purchase a very good portfolio template from ThemeForest or similar websites for under $15. When purchasing a template, make sure to select a basic HTML, CSS template. This will allow you to easily change the contents of the template and publish it on all available hosting providers.

After completing the portfolio your next step is to deploy it and make it available to the rest of the world. A static website can be deployed to many different hosting providers including Surge, Netlify, GitHub Pages and infinite others. Apart from hosting, you should also invest in getting a custom domain name. Once again there are several different options. I recommend hover.com as they provide excellent customer service and don’t upsell you on additional features. 

Make sure to keep your portfolio up to date. As soon as you finish a project, add it to your portfolio. Don’t wait months or years to update your portfolio. It will take double the time if you wait, do it while it is fresh in your memory.

## GitHub Profile 

If there is such a thing as a resume strictly for developers then it would be your GitHub profile. GitHub profile hosts all your coding projects and allows prospective employers to evaluate your technical skills. 

A great GitHub project profile explains the purpose of the project clearly. It also list all the different technologies and APIs that were used in the project including live link and tags. If the project was UI/UX based then it should also include screenshots of the website. If it is a framework then it should consists of documentation on how to use the framework and even code samples. If your project is based on effects and animation, then it would be wise to add a small video or even a GIF animation showing the effect in action. This way viewers can simply watch the video and get a better understanding of your animation library, without spending time to download and install the framework.       

Polishing your GitHub repository is mandatory in development world. If your repository does not even have a decent README file then it will send message to your audience that you don’t care much about your work.

Another things to keep in mind is not to publish your API keys or sensitive data in your GitHub repositories. Provided that your repositories are listed as public repositories, anyone can see and use your keys. Always make sure that your sensitive data is encrypted and not published online. 

GitHub is your developer resume. You must take time to make it stand out. It is not surprising that most students in my class who landed job first, had a polished GitHub profile. One of those students was Beyza Kilickol and her GitHub profile can be found here (https://github.com/beyzakilickol). As you can see Beyza worked extremely hard on her profile and made it easy for employers to experience her projects. She even added screenshots, videos, guest account login to streamline the experience. I encourage you to follow her GitHub profile as a template and learn how she has laid out her repositories.  

As developers we are always focused on coding and find these tasks meaningless. But in reality, they are very important and can be the difference between you getting the job or not. 

## User Groups

<<<<<<< HEAD
## User Groups & Conferences


=======
My first speaking engagement was back in 2004-2005, while I was still in college. I was speaking at Cougar Computer Science group for my university. I was excited about my first talk, which was on the topic of DataSet and DataTables in .NET. I prepared the talk for days and was ready to present in front of a large audience. To my disappointment, only one person showed up to my talk. 

Instead of canceling the session, I continued with my presentation. In the end that single student told me that he enjoyed the talk and found it really useful. I thanked him for coming and wished him well for learning Microsoft.NET framework. 

>> In my opinion, anyone can talk in front of a large audience. Your real test of nerves is when you are presenting in front of a very small group of people. You have to overcome your disappointment and continue with your presentation. 

After that I volunteered to speak at Houston .NET User Group. I presented in front of over 100 people on the topic of LINQ to SQL. It was a great session and audience really enjoyed it. After the session, lot of members from the audience came to me and shared their contact information and even possible job opportunities. 

>> It is not 1980's anymore. You cannot lock yourself in your mom's basement and code all day. You need to become part of the community and build relationships and connections. 

If you are not able to find local communities in your region then find remote user groups. Most of the meetings are now held remotely. One such community is [iOS Dev Happy Hour](https://www.iosdevhappyhour.com/), which hosts monthly meetups. People from all over the world join iOS Dev Happy Hour and share their experiences about programming, technology, life, career advice and everything else. 

Your next step is to find a community that meet your needs and then become an active member of the community. Most user groups are looking for speakers, so if you have an interesting topic then contact them and volunteer to speak. 

## Conferences 

I love speaking at conferences. Just few months back, I presented two sessions at 360iDev in Denver. Conferences is a great way to meet people and share ideas. As a new developer, you may not be accepted as a speaker but you can always attend as an attendee or as a volunteer. You still get to meet speakers and other attendees and learn from them. There are a lot of iOS conferences taking place all around the world. Here are few of them: 

1. [Do iOS](https://do-ios.com/) 
2. [Server Side Swift](https://www.serversideswift.info/)
3. [iOS Conf SG](https://iosconf.sg/)
4. [Deep Dish Swift](https://deepdishswift.com/)
5. [iOSDevUK](https://www.iosdevuk.com/)
6. [NSSpain](https://2022.nsspain.com/)
7. [trySwift](https://www.tryswift.co/)
8. [Swift Heroes](https://swiftheroes.com/2022/)
9. [FrenchKit](https://www.frenchkit.fr/)
10. [WWDC](https://developer.apple.com/wwdc/)

You can find a comprehensive list of conferences [here](https://cocoaconferences.com/). 
>>>>>>> 3fa7a513

## Next Steps 

One great thing about being a software developer is that you will never get bored. There is just so much to learn. Each year Apple hosts WWDC in which they announce new frameworks and improvements to existing ones. WWDC videos is a great way to keep yourself up to date with Apple technologies.  

Apart from just learning iOS, I always encourage people to look at other platforms. For example, after getting comfortable with SwiftUI, you can look at React and Flutter. Even if you are not actively developing React or Flutter applications, it is always a good idea to learn from similar frameworks. 

You can also look into backend development. If you want to stay in iOS echo system then [Vapor](https://vapor.codes/) is a great choice. Outside of iOS, you have a lot of different choices including Node with Express, Ruby on Rails, ASP.NET Web API, Django, Go and many many more. 

>> Knowledge is never wasted. Things I learned and used decades ago still play an integral role in solidifying my concepts even today. 

>> A lot of content covered in this article is part of my book called [Surviving the Coding Bootcamp - From no coding experience to earning a six-figure salary](https://azamsharp.gumroad.com/l/surviving-the-coding-bootcamp). 

## Conclusion 

Good things takes time. Follow the path, keep learning and have patience. Becoming a iOS developer is not a sprint, it is a marathon. [Be the tortoise, not the hare](https://read.gov/aesop/025.html).    <|MERGE_RESOLUTION|>--- conflicted
+++ resolved
@@ -293,11 +293,6 @@
 
 ## User Groups
 
-<<<<<<< HEAD
-## User Groups & Conferences
-
-
-=======
 My first speaking engagement was back in 2004-2005, while I was still in college. I was speaking at Cougar Computer Science group for my university. I was excited about my first talk, which was on the topic of DataSet and DataTables in .NET. I prepared the talk for days and was ready to present in front of a large audience. To my disappointment, only one person showed up to my talk. 
 
 Instead of canceling the session, I continued with my presentation. In the end that single student told me that he enjoyed the talk and found it really useful. I thanked him for coming and wished him well for learning Microsoft.NET framework. 
@@ -328,7 +323,6 @@
 10. [WWDC](https://developer.apple.com/wwdc/)
 
 You can find a comprehensive list of conferences [here](https://cocoaconferences.com/). 
->>>>>>> 3fa7a513
 
 ## Next Steps 
 
